/* global Strophe, $, Promise */
/* jshint -W101 */
var logger = require("jitsi-meet-logger").getLogger(__filename);
var RTC = require("./modules/RTC/RTC");
var XMPPEvents = require("./service/xmpp/XMPPEvents");
var EventEmitter = require("events");
var JitsiConferenceEvents = require("./JitsiConferenceEvents");
var JitsiConferenceErrors = require("./JitsiConferenceErrors");
var JitsiParticipant = require("./JitsiParticipant");
var Statistics = require("./modules/statistics/statistics");
var JitsiDTMFManager = require('./modules/DTMF/JitsiDTMFManager');
var JitsiTrackEvents = require("./JitsiTrackEvents");
var JitsiTrackErrors = require("./JitsiTrackErrors");
var JitsiTrackError = require("./JitsiTrackError");
var Settings = require("./modules/settings/Settings");
var ComponentsVersions = require("./modules/version/ComponentsVersions");
var GlobalOnErrorHandler = require("./modules/util/GlobalOnErrorHandler");
var JitsiConferenceEventManager = require("./JitsiConferenceEventManager");

/**
 * Creates a JitsiConference object with the given name and properties.
 * Note: this constructor is not a part of the public API (objects should be
 * created using JitsiConnection.createConference).
 * @param options.config properties / settings related to the conference that will be created.
 * @param options.name the name of the conference
 * @param options.connection the JitsiConnection object for this JitsiConference.
 * @constructor
 */
function JitsiConference(options) {
    if(!options.name || options.name.toLowerCase() !== options.name) {
        var errmsg
            = "Invalid conference name (no conference name passed or it "
                + "contains invalid characters like capital letters)!";
        logger.error(errmsg);
        throw new Error(errmsg);
    }
    this.eventEmitter = new EventEmitter();
    this.settings = new Settings();
    this.retries = 0;
    this.options = options;
    this.eventManager = new JitsiConferenceEventManager(this);
    this._init(options);
    this.componentsVersions = new ComponentsVersions(this);
    this.participants = {};
    this.lastDominantSpeaker = null;
    this.dtmfManager = null;
    this.somebodySupportsDTMF = false;
    this.authEnabled = false;
    this.authIdentity;
    this.startAudioMuted = false;
    this.startVideoMuted = false;
    this.startMutedPolicy = {audio: false, video: false};
    this.availableDevices = {
        audio: undefined,
        video: undefined
    };
    this.isMutedByFocus = false;
    this.reportedAudioSSRCs = {};
}

/**
 * Initializes the conference object properties
 * @param options {object}
 * @param connection {JitsiConnection} overrides this.connection
 * @param roomState {object} the state of the ChatRoom instance received by
 * ChatRoom.exportState. If this property is set it will be passed to
 * ChatRoom.loadState
 */
JitsiConference.prototype._init = function (options) {
    if(!options)
        options = {};

    // Override connection and xmpp properties (Usefull if the connection
    // reloaded)
    if(options.connection) {
        this.connection = options.connection;
        this.xmpp = this.connection.xmpp;
        // Setup XMPP events only if we have new connection object.
        this.eventManager.setupXMPPListeners();
    }

    this.retries++;
    this.room = this.xmpp.createRoom(this.options.name, this.options.config,
        this.settings, (this.retries < 4 ? 3 : null));

    this.eventManager.setupChatRoomListeners();

    //restore previous presence options
    if(options.roomState) {
        this.room.loadState(options.roomState);
    }
    this.room.updateDeviceAvailability(RTC.getDeviceAvailability());

    if(!this.rtc) {
        this.rtc = new RTC(this, options);
        this.eventManager.setupRTCListeners();
    }


    if(!this.statistics) {
        this.statistics = new Statistics(this.xmpp, {
            callStatsID: this.options.config.callStatsID,
            callStatsSecret: this.options.config.callStatsSecret,
            disableThirdPartyRequests:
                this.options.config.disableThirdPartyRequests,
            roomName: this.options.name
        });
    }
    // Always add listeners because on reload we are executing leave and the
    // listeners are removed from statistics module.
    this.eventManager.setupStatisticsListeners();
}

/**
 * Reloads the conference
 * @param options {object} options to be overriden
 */
JitsiConference.prototype._reload = function (options) {
    var roomState = this.room.exportState();
    if(!options)
        options = {};
    options.roomState = roomState;
    this.leave(true);
    this._init(options);
    this.join();
}

/**
 * Joins the conference.
 * @param password {string} the password
 */
JitsiConference.prototype.join = function (password) {
    if(this.room)
        this.room.join(password);
};

/**
 * Check if joined to the conference.
 */
JitsiConference.prototype.isJoined = function () {
    return this.room && this.room.joined;
};

/**
 * Leaves the conference and calls onMemberLeft for every participant.
 */
JitsiConference.prototype._leaveRoomAndRemoveParticipants = function () {
    // remove all participants
    this.getParticipants().forEach(function (participant) {
        this.onMemberLeft(participant.getJid());
    }.bind(this));

    // leave the conference
    if (this.room) {
        this.room.leave();
    }

    this.room = null;

    this.eventEmitter.emit(JitsiConferenceEvents.CONFERENCE_LEFT);
}
/**
 * Leaves the conference.
 * @returns {Promise}
 */
JitsiConference.prototype.leave = function (dontRemoveLocalTracks) {
    var conference = this;

    this.statistics.stopCallStats();
    this.rtc.closeAllDataChannels();
    if(dontRemoveLocalTracks) {
        this._leaveRoomAndRemoveParticipants();
        return  Promise.resolve();
    }

    return Promise.all(
        conference.getLocalTracks().map(function (track) {
            return conference.removeTrack(track);
        })
    ).then(this._leaveRoomAndRemoveParticipants.bind(this))
    .catch(function (error) {
        logger.error(error);
        GlobalOnErrorHandler.callUnhandledRejectionHandler(
            {promise: this, reason: error});
        // We are proceeding with leaving the conference because room.leave may
        // succeed.
        this._leaveRoomAndRemoveParticipants();
        return Promise.resolve();
    }.bind(this));
};

/**
 * Returns name of this conference.
 */
JitsiConference.prototype.getName = function () {
    return this.options.name;
};

/**
 * Check if authentication is enabled for this conference.
 */
JitsiConference.prototype.isAuthEnabled = function () {
    return this.authEnabled;
};

/**
 * Check if user is logged in.
 */
JitsiConference.prototype.isLoggedIn = function () {
    return !!this.authIdentity;
};

/**
 * Get authorized login.
 */
JitsiConference.prototype.getAuthLogin = function () {
    return this.authIdentity;
};

/**
 * Check if external authentication is enabled for this conference.
 */
JitsiConference.prototype.isExternalAuthEnabled = function () {
    return this.room && this.room.moderator.isExternalAuthEnabled();
};

/**
 * Get url for external authentication.
 * @param {boolean} [urlForPopup] if true then return url for login popup,
 *                                else url of login page.
 * @returns {Promise}
 */
JitsiConference.prototype.getExternalAuthUrl = function (urlForPopup) {
    return new Promise(function (resolve, reject) {
        if (!this.isExternalAuthEnabled()) {
            reject();
            return;
        }
        if (urlForPopup) {
            this.room.moderator.getPopupLoginUrl(resolve, reject);
        } else {
            this.room.moderator.getLoginUrl(resolve, reject);
        }
    }.bind(this));
};

/**
 * Returns the local tracks.
 */
JitsiConference.prototype.getLocalTracks = function () {
    if (this.rtc) {
        return this.rtc.localTracks.slice();
    } else {
        return [];
    }
};


/**
 * Attaches a handler for events(For example - "participant joined".) in the conference. All possible event are defined
 * in JitsiConferenceEvents.
 * @param eventId the event ID.
 * @param handler handler for the event.
 *
 * Note: consider adding eventing functionality by extending an EventEmitter impl, instead of rolling ourselves
 */
JitsiConference.prototype.on = function (eventId, handler) {
    if(this.eventEmitter)
        this.eventEmitter.on(eventId, handler);
};

/**
 * Removes event listener
 * @param eventId the event ID.
 * @param [handler] optional, the specific handler to unbind
 *
 * Note: consider adding eventing functionality by extending an EventEmitter impl, instead of rolling ourselves
 */
JitsiConference.prototype.off = function (eventId, handler) {
    if(this.eventEmitter)
        this.eventEmitter.removeListener(eventId, handler);
};

// Common aliases for event emitter
JitsiConference.prototype.addEventListener = JitsiConference.prototype.on;
JitsiConference.prototype.removeEventListener = JitsiConference.prototype.off;

/**
 * Receives notifications from other participants about commands / custom events
 * (sent by sendCommand or sendCommandOnce methods).
 * @param command {String} the name of the command
 * @param handler {Function} handler for the command
 */
 JitsiConference.prototype.addCommandListener = function (command, handler) {
    if(this.room)
        this.room.addPresenceListener(command, handler);
 };

/**
  * Removes command  listener
  * @param command {String} the name of the command
  */
 JitsiConference.prototype.removeCommandListener = function (command) {
    if(this.room)
        this.room.removePresenceListener(command);
 };

/**
 * Sends text message to the other participants in the conference
 * @param message the text message.
 */
JitsiConference.prototype.sendTextMessage = function (message) {
    if(this.room)
        this.room.sendMessage(message);
};

/**
 * Send presence command.
 * @param name {String} the name of the command.
 * @param values {Object} with keys and values that will be sent.
 **/
JitsiConference.prototype.sendCommand = function (name, values) {
    if(this.room) {
        this.room.addToPresence(name, values);
        this.room.sendPresence();
    }
};

/**
 * Send presence command one time.
 * @param name {String} the name of the command.
 * @param values {Object} with keys and values that will be sent.
 **/
JitsiConference.prototype.sendCommandOnce = function (name, values) {
    this.sendCommand(name, values);
    this.removeCommand(name);
};

/**
 * Removes presence command.
 * @param name {String} the name of the command.
 **/
JitsiConference.prototype.removeCommand = function (name) {
    if(this.room)
        this.room.removeFromPresence(name);
};

/**
 * Sets the display name for this conference.
 * @param name the display name to set
 */
JitsiConference.prototype.setDisplayName = function(name) {
    if(this.room){
        // remove previously set nickname
        this.room.removeFromPresence("nick");

        this.room.addToPresence("nick", {attributes: {xmlns: 'http://jabber.org/protocol/nick'}, value: name});
        this.room.sendPresence();
    }
};

/**
 * Set new subject for this conference. (available only for moderator)
 * @param {string} subject new subject
 */
JitsiConference.prototype.setSubject = function (subject) {
    if (this.room && this.isModerator()) {
        this.room.setSubject(subject);
    }
};

/**
 * Adds JitsiLocalTrack object to the conference.
 * @param track the JitsiLocalTrack object.
 * @returns {Promise<JitsiLocalTrack>}
 * @throws {Error} if the specified track is a video track and there is already
 * another video track in the conference.
 */
JitsiConference.prototype.addTrack = function (track) {
    if (track.disposed) {
        return Promise.reject(
            new JitsiTrackError(JitsiTrackErrors.TRACK_IS_DISPOSED));
    }

    if (track.isVideoTrack()) {
        // Ensure there's exactly 1 local video track in the conference.
        var localVideoTrack = this.rtc.getLocalVideoTrack();
        if (localVideoTrack) {
            // Don't be excessively harsh and severe if the API client happens
            // to attempt to add the same local video track twice.
            if (track === localVideoTrack) {
                return Promise.resolve(track);
            } else {
                return Promise.reject(new Error(
                    "cannot add second video track to the conference"));
            }
        }
    }

    track.ssrcHandler = function (conference, ssrcMap) {
        if(ssrcMap[this.getMSID()]){
            this._setSSRC(ssrcMap[this.getMSID()]);
            conference.room.removeListener(XMPPEvents.SENDRECV_STREAMS_CHANGED,
                this.ssrcHandler);
        }
    }.bind(track, this);
    this.room.addListener(XMPPEvents.SENDRECV_STREAMS_CHANGED,
        track.ssrcHandler);

    if(track.isAudioTrack() || (track.isVideoTrack() &&
        track.videoType !== "desktop")) {
        // Report active device to statistics
        var devices = RTC.getCurrentlyAvailableMediaDevices();
        device = devices.find(function (d) {
            return d.kind === track.getTrack().kind + 'input'
                && d.label === track.getTrack().label;
        });
        if(device)
            Statistics.sendActiveDeviceListEvent(
                RTC.getEventDataForActiveDevice(device));
    }
    return new Promise(function (resolve, reject) {
        this.room.addStream(track.getOriginalStream(), function () {
            if (track.isVideoTrack()) {
                this.removeCommand("videoType");
                this.sendCommand("videoType", {
                    value: track.videoType,
                    attributes: {
                        xmlns: 'http://jitsi.org/jitmeet/video'
                    }
                });
            }
            this.rtc.addLocalTrack(track);

            if (track.startMuted) {
                track.mute();
            }

            // ensure that we're sharing proper "is muted" state
            if (track.isAudioTrack()) {
                this.room.setAudioMute(track.isMuted());
            } else {
                this.room.setVideoMute(track.isMuted());
            }

            track.muteHandler = this._fireMuteChangeEvent.bind(this, track);
            track.audioLevelHandler = this._fireAudioLevelChangeEvent.bind(this);
            track.addEventListener(JitsiTrackEvents.TRACK_MUTE_CHANGED,
                                   track.muteHandler);
            track.addEventListener(JitsiTrackEvents.TRACK_AUDIO_LEVEL_CHANGED,
                                   track.audioLevelHandler);

            track._setConference(this);

            // send event for starting screen sharing
            // FIXME: we assume we have only one screen sharing track
            // if we change this we need to fix this check
            if (track.isVideoTrack() && track.videoType === "desktop")
                this.statistics.sendScreenSharingEvent(true);

            this.eventEmitter.emit(JitsiConferenceEvents.TRACK_ADDED, track);
            resolve(track);
        }.bind(this), function (error) {
            reject(error);
        });
    }.bind(this));
};

/**
 * Fires TRACK_AUDIO_LEVEL_CHANGED change conference event.
 * @param audioLevel the audio level
 */
JitsiConference.prototype._fireAudioLevelChangeEvent = function (audioLevel) {
    this.eventEmitter.emit(
        JitsiConferenceEvents.TRACK_AUDIO_LEVEL_CHANGED,
        this.myUserId(), audioLevel);
};

/**
 * Fires TRACK_MUTE_CHANGED change conference event.
 * @param track the JitsiTrack object related to the event.
 */
JitsiConference.prototype._fireMuteChangeEvent = function (track) {
    // check if track was muted by focus and now is unmuted by user
    if (this.isMutedByFocus && track.isAudioTrack() && !track.isMuted()) {
        this.isMutedByFocus = false;
        // unmute local user on server
        this.room.muteParticipant(this.room.myroomjid, false);
    }
    this.eventEmitter.emit(JitsiConferenceEvents.TRACK_MUTE_CHANGED, track);
};

/**
 * Removes JitsiLocalTrack object to the conference.
 * @param track the JitsiLocalTrack object.
 * @returns {Promise}
 */
JitsiConference.prototype.removeTrack = function (track) {
    if (track.disposed) {
        return Promise.reject(
            new JitsiTrackError(JitsiTrackErrors.TRACK_IS_DISPOSED));
    }

    if(!this.room){
        if(this.rtc) {
            this.rtc.removeLocalTrack(track);
            this.eventEmitter.emit(JitsiConferenceEvents.TRACK_REMOVED, track);
        }
        return Promise.resolve();
    }
    return new Promise(function (resolve, reject) {
        this.room.removeStream(track.getOriginalStream(), function(){
            track._setSSRC(null);
            track._setConference(null);
            this.rtc.removeLocalTrack(track);
            track.removeEventListener(JitsiTrackEvents.TRACK_MUTE_CHANGED,
                track.muteHandler);
            track.removeEventListener(JitsiTrackEvents.TRACK_AUDIO_LEVEL_CHANGED,
                track.audioLevelHandler);
            this.room.removeListener(XMPPEvents.SENDRECV_STREAMS_CHANGED,
                track.ssrcHandler);

            // send event for stopping screen sharing
            // FIXME: we assume we have only one screen sharing track
            // if we change this we need to fix this check
            if (track.isVideoTrack() && track.videoType === "desktop")
                this.statistics.sendScreenSharingEvent(false);

            this.eventEmitter.emit(JitsiConferenceEvents.TRACK_REMOVED, track);
            resolve();
        }.bind(this), function (error) {
            reject(error);
        }, {
            mtype: track.getType(),
            type: "remove",
            ssrc: track.ssrc});
    }.bind(this));
};

/**
 * Get role of the local user.
 * @returns {string} user role: 'moderator' or 'none'
 */
JitsiConference.prototype.getRole = function () {
    return this.room.role;
};

/**
 * Check if local user is moderator.
 * @returns {boolean} true if local user is moderator, false otherwise.
 */
JitsiConference.prototype.isModerator = function () {
    return this.room.isModerator();
};

/**
 * Set password for the room.
 * @param {string} password new password for the room.
 * @returns {Promise}
 */
JitsiConference.prototype.lock = function (password) {
  if (!this.isModerator()) {
    return Promise.reject();
  }

  var conference = this;
  return new Promise(function (resolve, reject) {
    conference.room.lockRoom(password || "", function () {
      resolve();
    }, function (err) {
      reject(err);
    }, function () {
      reject(JitsiConferenceErrors.PASSWORD_NOT_SUPPORTED);
    });
  });
};

/**
 * Remove password from the room.
 * @returns {Promise}
 */
JitsiConference.prototype.unlock = function () {
  return this.lock();
};

/**
 * Elects the participant with the given id to be the selected participant or the speaker.
 * @param id the identifier of the participant
 */
JitsiConference.prototype.selectParticipant = function(participantId) {
    if (this.rtc) {
        this.rtc.selectEndpoint(participantId);
    }
};

/**
 *
 * @param id the identifier of the participant
 */
JitsiConference.prototype.pinParticipant = function(participantId) {
    if (this.rtc) {
        this.rtc.pinEndpoint(participantId);
    }
};

/**
 * Returns the list of participants for this conference.
 * @return Array<JitsiParticipant> a list of participant identifiers containing all conference participants.
 */
JitsiConference.prototype.getParticipants = function() {
    return Object.keys(this.participants).map(function (key) {
        return this.participants[key];
    }, this);
};

/**
 * @returns {JitsiParticipant} the participant in this conference with the specified id (or
 * undefined if there isn't one).
 * @param id the id of the participant.
 */
JitsiConference.prototype.getParticipantById = function(id) {
    return this.participants[id];
};

/**
 * Kick participant from this conference.
 * @param {string} id id of the participant to kick
 */
JitsiConference.prototype.kickParticipant = function (id) {
    var participant = this.getParticipantById(id);
    if (!participant) {
        return;
    }
    this.room.kick(participant.getJid());
};

/**
 * Kick participant from this conference.
 * @param {string} id id of the participant to kick
 */
JitsiConference.prototype.muteParticipant = function (id) {
    var participant = this.getParticipantById(id);
    if (!participant) {
        return;
    }
    this.room.muteParticipant(participant.getJid(), true);
};

/**
 * Indicates that a participant has joined the conference.
 *
 * @param jid the jid of the participant in the MUC
 * @param nick the display name of the participant
 * @param role the role of the participant in the MUC
 * @param isHidden indicates if this is a hidden participant (sysem participant,
 * for example a recorder).
 */
JitsiConference.prototype.onMemberJoined
    = function (jid, nick, role, isHidden) {
    var id = Strophe.getResourceFromJid(jid);
    if (id === 'focus' || this.myUserId() === id) {
       return;
    }
    var participant = new JitsiParticipant(jid, this, nick, isHidden);
    participant._role = role;
    this.participants[id] = participant;
    this.eventEmitter.emit(JitsiConferenceEvents.USER_JOINED, id, participant);
    // XXX Since disco is checked in multiple places (e.g.
    // modules/xmpp/strophe.jingle.js, modules/xmpp/strophe.rayo.js), check it
    // here as well.
    var disco = this.xmpp.connection.disco;
    if (disco) {
        disco.info(
            jid, "node", function(iq) {
                participant._supportsDTMF = $(iq).find(
                    '>query>feature[var="urn:xmpp:jingle:dtmf:0"]').length > 0;
                this.updateDTMFSupport();
            }.bind(this)
        );
    } else {
      // FIXME Should participant._supportsDTMF be assigned false here (and
      // this.updateDTMFSupport invoked)?
    }
};

JitsiConference.prototype.onMemberLeft = function (jid) {
    var id = Strophe.getResourceFromJid(jid);
    if (id === 'focus' || this.myUserId() === id) {
       return;
    }
    var participant = this.participants[id];
    delete this.participants[id];

    var removedTracks = this.rtc.removeRemoteTracks(id);

    removedTracks.forEach(function (track) {
        this.eventEmitter.emit(JitsiConferenceEvents.TRACK_REMOVED, track);
    }.bind(this));

    this.eventEmitter.emit(JitsiConferenceEvents.USER_LEFT, id, participant);
};

JitsiConference.prototype.onUserRoleChanged = function (jid, role) {
    var id = Strophe.getResourceFromJid(jid);
    var participant = this.getParticipantById(id);
    if (!participant) {
        return;
    }
    participant._role = role;
    this.eventEmitter.emit(JitsiConferenceEvents.USER_ROLE_CHANGED, id, role);
};

JitsiConference.prototype.onDisplayNameChanged = function (jid, displayName) {
    var id = Strophe.getResourceFromJid(jid);
    var participant = this.getParticipantById(id);
    if (!participant) {
        return;
    }

    if (participant._displayName === displayName)
        return;

    participant._displayName = displayName;
    this.eventEmitter.emit(JitsiConferenceEvents.DISPLAY_NAME_CHANGED, id, displayName);
};

/**
 * Notifies this JitsiConference that a JitsiRemoteTrack was added (into the
 * ChatRoom of this JitsiConference).
 *
 * @param {JitsiRemoteTrack} track the JitsiRemoteTrack which was added to this
 * JitsiConference
 */
JitsiConference.prototype.onTrackAdded = function (track) {
    var id = track.getParticipantId();
    var participant = this.getParticipantById(id);
    if (!participant) {
        return;
    }

    // Add track to JitsiParticipant.
    participant._tracks.push(track);

    var emitter = this.eventEmitter;
    track.addEventListener(
        JitsiTrackEvents.TRACK_MUTE_CHANGED,
        function () {
            emitter.emit(JitsiConferenceEvents.TRACK_MUTE_CHANGED, track);
        }
    );
    track.addEventListener(
        JitsiTrackEvents.TRACK_AUDIO_LEVEL_CHANGED,
        function (audioLevel) {
            emitter.emit(
                JitsiConferenceEvents.TRACK_AUDIO_LEVEL_CHANGED,
                id,
                audioLevel);
        }
    );

    emitter.emit(JitsiConferenceEvents.TRACK_ADDED, track);
};

/**
 * Handles incoming call event.
 */
JitsiConference.prototype.onIncomingCall =
function (jingleSession, jingleOffer, now) {
    if (!this.room.isFocus(jingleSession.peerjid)) {
        // Error cause this should never happen unless something is wrong!
        var errmsg = "Rejecting session-initiate from non-focus user: "
                + jingleSession.peerjid;
        GlobalOnErrorHandler.callErrorHandler(new Error(errmsg));
        logger.error(errmsg);
        return;
    }

    // Accept incoming call
    this.room.setJingleSession(jingleSession);
    this.room.connectionTimes["session.initiate"] = now;
    try{
        jingleSession.initialize(false /* initiator */,this.room);
    } catch (error) {
        GlobalOnErrorHandler.callErrorHandler(error);
    };

    this.rtc.onIncommingCall(jingleSession);
    // Add local Tracks to the ChatRoom
    this.rtc.localTracks.forEach(function(localTrack) {
        var ssrcInfo = null;
        if(localTrack.isVideoTrack() && localTrack.isMuted()) {
            /**
             * Handles issues when the stream is added before the peerconnection
             * is created. The peerconnection is created when second participant
             * enters the call. In that use case the track doesn't have
             * information about it's ssrcs and no jingle packets are sent. That
             * can cause inconsistent behavior later.
             *
             * For example:
             * If we mute the stream and than second participant enter it's
             * remote SDP won't include that track. On unmute we are not sending
             * any jingle packets which will brake the unmute.
             *
             * In order to solve issues like the above one here we have to
             * generate the ssrc information for the track .
             */
            localTrack._setSSRC(
                this.room.generateNewStreamSSRCInfo());
            ssrcInfo = {
                mtype: localTrack.getType(),
                type: "addMuted",
                ssrc: localTrack.ssrc,
                msid: localTrack.initialMSID
            };
        }
        try {
            this.room.addStream(
                localTrack.getOriginalStream(), function () {}, function () {},
                ssrcInfo, true);
        } catch(e) {
            GlobalOnErrorHandler.callErrorHandler(e);
            logger.error(e);
        }
    }.bind(this));

    jingleSession.acceptOffer(jingleOffer, null,
        function (error) {
            GlobalOnErrorHandler.callErrorHandler(error);
            logger.error(
                "Failed to accept incoming Jingle session", error);
        }
    );

    // Start callstats as soon as peerconnection is initialized,
    // do not wait for XMPPEvents.PEERCONNECTION_READY, as it may never
    // happen in case if user doesn't have or denied permission to
    // both camera and microphone.
    this.statistics.startCallStats(jingleSession, this.settings);
    this.statistics.startRemoteStats(jingleSession.peerconnection);
}

JitsiConference.prototype.updateDTMFSupport = function () {
    var somebodySupportsDTMF = false;
    var participants = this.getParticipants();

    // check if at least 1 participant supports DTMF
    for (var i = 0; i < participants.length; i += 1) {
        if (participants[i].supportsDTMF()) {
            somebodySupportsDTMF = true;
            break;
        }
    }
    if (somebodySupportsDTMF !== this.somebodySupportsDTMF) {
        this.somebodySupportsDTMF = somebodySupportsDTMF;
        this.eventEmitter.emit(JitsiConferenceEvents.DTMF_SUPPORT_CHANGED, somebodySupportsDTMF);
    }
};

/**
 * Allows to check if there is at least one user in the conference
 * that supports DTMF.
 * @returns {boolean} true if somebody supports DTMF, false otherwise
 */
JitsiConference.prototype.isDTMFSupported = function () {
    return this.somebodySupportsDTMF;
};

/**
 * Returns the local user's ID
 * @return {string} local user's ID
 */
JitsiConference.prototype.myUserId = function () {
    return (this.room && this.room.myroomjid)? Strophe.getResourceFromJid(this.room.myroomjid) : null;
};

JitsiConference.prototype.sendTones = function (tones, duration, pause) {
    if (!this.dtmfManager) {
        var connection = this.xmpp.connection.jingle.activecall.peerconnection;
        if (!connection) {
            logger.warn("cannot sendTones: no conneciton");
            return;
        }

        var tracks = this.getLocalTracks().filter(function (track) {
            return track.isAudioTrack();
        });
        if (!tracks.length) {
            logger.warn("cannot sendTones: no local audio stream");
            return;
        }
        this.dtmfManager = new JitsiDTMFManager(tracks[0], connection);
    }

    this.dtmfManager.sendTones(tones, duration, pause);
};

/**
 * Returns true if the recording is supproted and false if not.
 */
JitsiConference.prototype.isRecordingSupported = function () {
    if(this.room)
        return this.room.isRecordingSupported();
    return false;
};

/**
 * Returns null if the recording is not supported, "on" if the recording started
 * and "off" if the recording is not started.
 */
JitsiConference.prototype.getRecordingState = function () {
    return (this.room) ? this.room.getRecordingState() : undefined;
}

/**
 * Returns the url of the recorded video.
 */
JitsiConference.prototype.getRecordingURL = function () {
    return (this.room) ? this.room.getRecordingURL() : null;
}

/**
 * Starts/stops the recording
 */
JitsiConference.prototype.toggleRecording = function (options) {
    if(this.room)
        return this.room.toggleRecording(options, function (status, error) {
            this.eventEmitter.emit(
                JitsiConferenceEvents.RECORDER_STATE_CHANGED, status, error);
        }.bind(this));
    this.eventEmitter.emit(
        JitsiConferenceEvents.RECORDER_STATE_CHANGED, "error",
        new Error("The conference is not created yet!"));
}

/**
 * Returns true if the SIP calls are supported and false otherwise
 */
JitsiConference.prototype.isSIPCallingSupported = function () {
    if(this.room)
        return this.room.isSIPCallingSupported();
    return false;
}

/**
 * Dials a number.
 * @param number the number
 */
JitsiConference.prototype.dial = function (number) {
    if(this.room)
        return this.room.dial(number);
    return new Promise(function(resolve, reject){
        reject(new Error("The conference is not created yet!"))});
}

/**
 * Hangup an existing call
 */
JitsiConference.prototype.hangup = function () {
    if(this.room)
        return this.room.hangup();
    return new Promise(function(resolve, reject){
        reject(new Error("The conference is not created yet!"))});
}

/**
 * Returns the phone number for joining the conference.
 */
JitsiConference.prototype.getPhoneNumber = function () {
    if(this.room)
        return this.room.getPhoneNumber();
    return null;
}

/**
 * Returns the pin for joining the conference with phone.
 */
JitsiConference.prototype.getPhonePin = function () {
    if(this.room)
        return this.room.getPhonePin();
    return null;
}

/**
 * Returns the connection state for the current room. Its ice connection state
 * for its session.
 */
JitsiConference.prototype.getConnectionState = function () {
    if(this.room)
        return this.room.getConnectionState();
    return null;
}

/**
 * Make all new participants mute their audio/video on join.
 * @param policy {Object} object with 2 boolean properties for video and audio:
 * @param {boolean} audio if audio should be muted.
 * @param {boolean} video if video should be muted.
 */
JitsiConference.prototype.setStartMutedPolicy = function (policy) {
    if (!this.isModerator()) {
        return;
    }
    this.startMutedPolicy = policy;
    this.room.removeFromPresence("startmuted");
    this.room.addToPresence("startmuted", {
        attributes: {
            audio: policy.audio,
            video: policy.video,
            xmlns: 'http://jitsi.org/jitmeet/start-muted'
        }
    });
    this.room.sendPresence();
};

/**
 * Returns current start muted policy
 * @returns {Object} with 2 proprties - audio and video.
 */
JitsiConference.prototype.getStartMutedPolicy = function () {
    return this.startMutedPolicy;
};

/**
 * Check if audio is muted on join.
 */
JitsiConference.prototype.isStartAudioMuted = function () {
    return this.startAudioMuted;
};

/**
 * Check if video is muted on join.
 */
JitsiConference.prototype.isStartVideoMuted = function () {
    return this.startVideoMuted;
};

/**
 * Get object with internal logs.
 */
JitsiConference.prototype.getLogs = function () {
    var data = this.xmpp.getJingleLog();

    var metadata = {};
    metadata.time = new Date();
    metadata.url = window.location.href;
    metadata.ua = navigator.userAgent;

    var log = this.xmpp.getXmppLog();
    if (log) {
        metadata.xmpp = log;
    }

    data.metadata = metadata;

    return data;
};

/**
 * Returns measured connectionTimes.
 */
JitsiConference.prototype.getConnectionTimes = function () {
    return this.room.connectionTimes;
};

/**
 * Sets a property for the local participant.
 */
JitsiConference.prototype.setLocalParticipantProperty = function(name, value) {
    this.sendCommand("jitsi_participant_" + name, {value: value});
};

/**
 * Sends the given feedback through CallStats if enabled.
 *
 * @param overallFeedback an integer between 1 and 5 indicating the
 * user feedback
 * @param detailedFeedback detailed feedback from the user. Not yet used
 */
JitsiConference.prototype.sendFeedback =
function(overallFeedback, detailedFeedback){
    this.statistics.sendFeedback(overallFeedback, detailedFeedback);
}

/**
 * Returns true if the callstats integration is enabled, otherwise returns
 * false.
 *
 * @returns true if the callstats integration is enabled, otherwise returns
 * false.
 */
JitsiConference.prototype.isCallstatsEnabled = function () {
    return this.statistics.isCallstatsEnabled();
}


/**
 * Handles track attached to container (Calls associateStreamWithVideoTag method
 * from statistics module)
 * @param track the track
 * @param container the container
 */
JitsiConference.prototype._onTrackAttach = function(track, container) {
    var ssrc = track.getSSRC();
    if (!container.id || !ssrc) {
        return;
    }
    this.statistics.associateStreamWithVideoTag(
        ssrc, track.isLocal(), track.getUsageLabel(), container.id);
}

/**
 * Reports detected audio problem with the media stream related to the passed
 * ssrc.
 * @param ssrc {string} the ssrc
 * NOTE: all logger.log calls are there only to be able to see the info in
 * torture
 */
JitsiConference.prototype._reportAudioProblem = function (ssrc) {
    if(this.reportedAudioSSRCs[ssrc])
        return;
    var track = this.rtc.getRemoteTrackBySSRC(ssrc);
    if(!track || !track.isAudioTrack())
        return;

    var id = track.getParticipantId();
    var displayName = null;
    if(id) {
        var participant = this.getParticipantById(id);
        if(participant) {
            displayName = participant.getDisplayName();
        }
    }
    this.reportedAudioSSRCs[ssrc] = true;
    var errorContent = {
        errMsg: "The audio is received but not played",
        ssrc: ssrc,
        jid: id,
        displayName: displayName
    };

    logger.log("=================The audio is received but not played" +
        "======================");
    logger.log("ssrc: ", ssrc);
    logger.log("jid: ", id);
    logger.log("displayName: ", displayName);

    var mstream = track.stream, mtrack = track.track;
    if(mstream) {
        logger.log("MediaStream:");
        errorContent.MediaStream = {
            active: mstream.active,
            id: mstream.id
        };
        logger.log("active: ", mstream.active);
        logger.log("id: ", mstream.id);
    }

    if(mtrack) {
        logger.log("MediaStreamTrack:");
        errorContent.MediaStreamTrack = {
            enabled: mtrack.enabled,
            id: mtrack.id,
            label: mtrack.label,
            muted: mtrack.muted
        }
        logger.log("enabled: ", mtrack.enabled);
        logger.log("id: ", mtrack.id);
        logger.log("label: ", mtrack.label);
        logger.log("muted: ", mtrack.muted);
    }

    if(track.containers) {
        errorContent.containers = [];
        logger.log("Containers:");
        track.containers.forEach(function (container) {
            logger.log("Container:");
            errorContent.containers.push({
                autoplay: container.autoplay,
                muted: container.muted,
                src: container.src,
                volume: container.volume,
                id: container.id,
                ended: container.ended,
                paused: container.paused,
                readyState: container.readyState
            });
            logger.log("autoplay: ", container.autoplay);
            logger.log("muted: ", container.muted);
            logger.log("src: ", container.src);
            logger.log("volume: ", container.volume);
            logger.log("id: ", container.id);
            logger.log("ended: ", container.ended);
            logger.log("paused: ", container.paused);
            logger.log("readyState: ", container.readyState);
        });
    }

    this.statistics.sendDetectedAudioProblem(
        new Error(JSON.stringify(errorContent)));
    // Prints JSON.stringify(errorContent) to be able to see all properties of
    // errorContent from torture
    logger.error("Audio problem detected. The audio is received but not played",
        errorContent);
};

/**
 * Logs an "application log" message
 */
JitsiConference.prototype.sendApplicationLog = function(message) {
    Statistics.sendLog(message);
};

/**
 * Checks if the user identified by given <tt>mucJid</tt> is the conference
 * focus.
 * @param mucJid the full MUC address of the user to be checked.
 * @returns {boolean} <tt>true</tt> if MUC user is the conference focus.
 */
<<<<<<< HEAD
function setupListeners(conference) {
    conference.xmpp.addListener(
        XMPPEvents.CALL_INCOMING, function (jingleSession, jingleOffer, now) {

        if (conference.room.isFocus(jingleSession.peerjid)) {
            // Accept incoming call
            conference.room.setJingleSession(jingleSession);
            conference.room.connectionTimes["session.initiate"] = now;
            try{
                jingleSession.initialize(false /* initiator */,
                    conference.room);
            } catch (error) {
                GlobalOnErrorHandler.callErrorHandler(error);
            };
            conference.rtc.onIncommingCall(jingleSession);
            jingleSession.acceptOffer(jingleOffer, null,
                function (error) {
                    GlobalOnErrorHandler.callErrorHandler(error);
                    logger.error(
                        "Failed to accept incoming Jingle session", error);
                }
            );
            // Start callstats as soon as peerconnection is initialized,
            // do not wait for XMPPEvents.PEERCONNECTION_READY, as it may never
            // happen in case if user doesn't have or denied permission to
            // both camera and microphone.
            conference.statistics.startCallStats(jingleSession, conference.settings);
            conference.statistics.startRemoteStats(jingleSession.peerconnection);
        } else {
            // Error cause this should never happen unless something is wrong!
            var errmsg
                = "Rejecting session-initiate from non-focus user: "
                    + jingleSession.peerjid;
            GlobalOnErrorHandler.callErrorHandler(new Error(errmsg));
            logger.error(errmsg);
        }
    });

    conference.room.addListener(XMPPEvents.ICE_RESTARTING, function () {
        // All data channels have to be closed, before ICE restart
        // otherwise Chrome will not trigger "opened" event for the channel
        // established with the new bridge
        conference.rtc.closeAllDataChannels();
    });

    conference.room.addListener(XMPPEvents.LOCAL_UFRAG_CHANGED, function (ufrag) {
        Statistics.sendLog("Local ufrag: " + ufrag);
    });
    conference.room.addListener(XMPPEvents.REMOTE_UFRAG_CHANGED, function (ufrag) {
        Statistics.sendLog("Remote ufrag: " + ufrag);
    });

    conference.room.addListener(XMPPEvents.REMOTE_TRACK_ADDED,
        function (data) {
            var track = conference.rtc.createRemoteTrack(data);
            if (track) {
                conference.onTrackAdded(track);
            }
        }
    );
    conference.room.addListener(XMPPEvents.REMOTE_TRACK_REMOVED,
        function (streamId, trackId) {
            conference.getParticipants().forEach(function(participant) {
                var tracks = participant.getTracks();
                for(var i = 0; i < tracks.length; i++) {
                    if(tracks[i]
                        && tracks[i].getStreamId() == streamId
                        && tracks[i].getTrackId() == trackId) {
                        var track = participant._tracks.splice(i, 1)[0];

                        track = conference.rtc.removeRemoteTrack(
                            participant.getId(), track);

                        if (track) {
                            conference.eventEmitter.emit(
                                JitsiConferenceEvents.TRACK_REMOVED, track);
                        }

                        return;
                    }
                }
            });
        }
    );

    conference.room.addListener(XMPPEvents.AUDIO_MUTED_BY_FOCUS,
        function (value) {
            // set isMutedByFocus when setAudioMute Promise ends
            conference.rtc.setAudioMute(value).then(
                function() {
                    conference.isMutedByFocus = true;
                },
                function() {
                    logger.warn(
                        "Error while audio muting due to focus request");
                });
        }
    );

    conference.room.addListener(XMPPEvents.SUBJECT_CHANGED, function (subject) {
        conference.eventEmitter.emit(JitsiConferenceEvents.SUBJECT_CHANGED,
            subject);
    });

    conference.room.addListener(XMPPEvents.MUC_JOINED, function () {
        conference.eventEmitter.emit(JitsiConferenceEvents.CONFERENCE_JOINED);
    });
    conference.room.addListener(XMPPEvents.ROOM_JOIN_ERROR, function (pres) {
        conference.eventEmitter.emit(JitsiConferenceEvents.CONFERENCE_FAILED,
            JitsiConferenceErrors.CONNECTION_ERROR, pres);
    });
    conference.room.addListener(XMPPEvents.ROOM_CONNECT_ERROR, function (pres) {
        conference.eventEmitter.emit(JitsiConferenceEvents.CONFERENCE_FAILED,
            JitsiConferenceErrors.CONNECTION_ERROR, pres);
    });
    conference.room.addListener(XMPPEvents.ROOM_MAX_USERS_ERROR,
    function (pres) {
        conference.eventEmitter.emit(JitsiConferenceEvents.CONFERENCE_FAILED,
            JitsiConferenceErrors.CONFERENCE_MAX_USERS, pres);
    });
    conference.room.addListener(XMPPEvents.PASSWORD_REQUIRED, function (pres) {
        conference.eventEmitter.emit(JitsiConferenceEvents.CONFERENCE_FAILED, JitsiConferenceErrors.PASSWORD_REQUIRED, pres);
    });
    conference.room.addListener(XMPPEvents.AUTHENTICATION_REQUIRED, function () {
        conference.eventEmitter.emit(JitsiConferenceEvents.CONFERENCE_FAILED, JitsiConferenceErrors.AUTHENTICATION_REQUIRED);
    });
    conference.room.addListener(XMPPEvents.BRIDGE_DOWN, function () {
        conference.eventEmitter.emit(JitsiConferenceEvents.CONFERENCE_FAILED, JitsiConferenceErrors.VIDEOBRIDGE_NOT_AVAILABLE);
    });
    conference.room.addListener(XMPPEvents.RESERVATION_ERROR, function (code, msg) {
        conference.eventEmitter.emit(JitsiConferenceEvents.CONFERENCE_FAILED, JitsiConferenceErrors.RESERVATION_ERROR, code, msg);
    });
    conference.room.addListener(XMPPEvents.GRACEFUL_SHUTDOWN, function () {
        conference.eventEmitter.emit(JitsiConferenceEvents.CONFERENCE_FAILED, JitsiConferenceErrors.GRACEFUL_SHUTDOWN);
    });
    conference.room.addListener(XMPPEvents.JINGLE_FATAL_ERROR, function (session, error) {
        conference.eventEmitter.emit(JitsiConferenceEvents.CONFERENCE_FAILED, JitsiConferenceErrors.JINGLE_FATAL_ERROR, error);
    });
    conference.room.addListener(XMPPEvents.MUC_DESTROYED, function (reason) {
        conference.eventEmitter.emit(JitsiConferenceEvents.CONFERENCE_FAILED, JitsiConferenceErrors.CONFERENCE_DESTROYED, reason);
    });
    conference.room.addListener(XMPPEvents.CHAT_ERROR_RECEIVED, function (err, msg) {
        conference.eventEmitter.emit(JitsiConferenceEvents.CONFERENCE_ERROR, JitsiConferenceErrors.CHAT_ERROR, err, msg);
    });
    conference.room.addListener(XMPPEvents.FOCUS_DISCONNECTED, function (focus, retrySec) {
        conference.eventEmitter.emit(JitsiConferenceEvents.CONFERENCE_FAILED, JitsiConferenceErrors.FOCUS_DISCONNECTED, focus, retrySec);
    });
    conference.room.addListener(XMPPEvents.FOCUS_LEFT, function () {
        conference.eventEmitter.emit(JitsiConferenceEvents.CONFERENCE_FAILED, JitsiConferenceErrors.FOCUS_LEFT);
    });
    conference.room.setParticipantPropertyListener(function (node, from) {
        var participant = conference.getParticipantById(from);
        if (!participant) {
            return;
        }

        participant.setProperty(
            node.tagName.substring("jitsi_participant_".length),
            node.value);
    });

    conference.room.addListener(XMPPEvents.KICKED, function () {
        conference.eventEmitter.emit(JitsiConferenceEvents.KICKED);
    });

    conference.room.addListener(XMPPEvents.MUC_MEMBER_JOINED, conference.onMemberJoined.bind(conference));
    conference.room.addListener(XMPPEvents.MUC_MEMBER_LEFT, conference.onMemberLeft.bind(conference));

    conference.room.addListener(XMPPEvents.DISPLAY_NAME_CHANGED, conference.onDisplayNameChanged.bind(conference));

    conference.room.addListener(XMPPEvents.LOCAL_ROLE_CHANGED, function (role) {
        conference.eventEmitter.emit(JitsiConferenceEvents.USER_ROLE_CHANGED, conference.myUserId(), role);

        // log all events for the recorder operated by the moderator
        if (conference.statistics && conference.isModerator()) {
            conference.on(JitsiConferenceEvents.RECORDER_STATE_CHANGED,
                function (status, error) {
                    Statistics.sendLog(
                        "[Recorder] status: " + status
                            + (error? " error: " + error : ""));
                });
        }
    });
    conference.room.addListener(XMPPEvents.MUC_ROLE_CHANGED, conference.onUserRoleChanged.bind(conference));

    conference.room.addListener(XMPPEvents.CONNECTION_INTERRUPTED, function () {
        conference.eventEmitter.emit(JitsiConferenceEvents.CONNECTION_INTERRUPTED);
    });

    conference.room.addListener(XMPPEvents.RECORDER_STATE_CHANGED,
        function (state) {
            conference.eventEmitter.emit(
                JitsiConferenceEvents.RECORDER_STATE_CHANGED, state);
        });

    conference.room.addListener(XMPPEvents.PHONE_NUMBER_CHANGED, function () {
        conference.eventEmitter.emit(
            JitsiConferenceEvents.PHONE_NUMBER_CHANGED);
    });

    conference.room.addListener(XMPPEvents.CONNECTION_RESTORED, function () {
        conference.eventEmitter.emit(JitsiConferenceEvents.CONNECTION_RESTORED);
    });
    conference.room.addListener(XMPPEvents.CONFERENCE_SETUP_FAILED,
    function (error) {
        conference.eventEmitter.emit(JitsiConferenceEvents.CONFERENCE_FAILED,
            JitsiConferenceErrors.SETUP_FAILED, error);
    });

    conference.room.addListener(AuthenticationEvents.IDENTITY_UPDATED, function (authEnabled, authIdentity) {
        conference.authEnabled = authEnabled;
        conference.authIdentity = authIdentity;
        conference.eventEmitter.emit(JitsiConferenceEvents.AUTH_STATUS_CHANGED, authEnabled, authIdentity);
    });

    conference.room.addListener(XMPPEvents.MESSAGE_RECEIVED, function (jid, displayName, txt, myJid, ts) {
        var id = Strophe.getResourceFromJid(jid);
        conference.eventEmitter.emit(JitsiConferenceEvents.MESSAGE_RECEIVED, id, txt, ts);
    });

    conference.room.addListener(XMPPEvents.PRESENCE_STATUS, function (jid, status) {
        var id = Strophe.getResourceFromJid(jid);
        var participant = conference.getParticipantById(id);
        if (!participant || participant._status === status) {
            return;
        }
        participant._status = status;
        conference.eventEmitter.emit(JitsiConferenceEvents.USER_STATUS_CHANGED, id, status);
    });

    conference.rtc.addListener(RTCEvents.DOMINANTSPEAKER_CHANGED, function (id) {
        if(conference.lastDominantSpeaker !== id && conference.room) {
            conference.lastDominantSpeaker = id;
            conference.eventEmitter.emit(JitsiConferenceEvents.DOMINANT_SPEAKER_CHANGED, id);
        }
        if (conference.statistics && conference.myUserId() === id) {
            // We are the new dominant speaker.
            conference.statistics.sendDominantSpeakerEvent();
        }
    });

    conference.rtc.addListener(RTCEvents.DATA_CHANNEL_OPEN, function () {
        var now = window.performance.now();
        logger.log("(TIME) data channel opened ", now);
        conference.room.connectionTimes["data.channel.opened"] = now;
    });

    conference.rtc.addListener(RTCEvents.LASTN_CHANGED, function (oldValue, newValue) {
        conference.eventEmitter.emit(JitsiConferenceEvents.IN_LAST_N_CHANGED, oldValue, newValue);
    });

    conference.rtc.addListener(RTCEvents.LASTN_ENDPOINT_CHANGED,
        function (lastNEndpoints, endpointsEnteringLastN) {
            conference.eventEmitter.emit(JitsiConferenceEvents.LAST_N_ENDPOINTS_CHANGED,
                lastNEndpoints, endpointsEnteringLastN);
        });

    conference.xmpp.addListener(XMPPEvents.START_MUTED_FROM_FOCUS,
        function (audioMuted, videoMuted) {
            conference.startAudioMuted = audioMuted;
            conference.startVideoMuted = videoMuted;

            // mute existing local tracks because this is initial mute from
            // Jicofo
            conference.getLocalTracks().forEach(function (track) {
                if (conference.startAudioMuted && track.isAudioTrack()) {
                    track.mute();
                }
                if (conference.startVideoMuted && track.isVideoTrack()) {
                    track.mute();
                }
            });

            conference.eventEmitter.emit(JitsiConferenceEvents.STARTED_MUTED);
        });

    conference.room.addPresenceListener("startmuted", function (data, from) {
        var isModerator = false;
        if (conference.myUserId() === from && conference.isModerator()) {
            isModerator = true;
        } else {
            var participant = conference.getParticipantById(from);
            if (participant && participant.isModerator()) {
                isModerator = true;
            }
        }

        if (!isModerator) {
            return;
        }

        var startAudioMuted = data.attributes.audio === 'true';
        var startVideoMuted = data.attributes.video === 'true';

        var updated = false;

        if (startAudioMuted !== conference.startMutedPolicy.audio) {
            conference.startMutedPolicy.audio = startAudioMuted;
            updated = true;
        }

        if (startVideoMuted !== conference.startMutedPolicy.video) {
            conference.startMutedPolicy.video = startVideoMuted;
            updated = true;
        }

        if (updated) {
            conference.eventEmitter.emit(
                JitsiConferenceEvents.START_MUTED_POLICY_CHANGED,
                conference.startMutedPolicy
            );
        }
    });

    conference.rtc.addListener(RTCEvents.AVAILABLE_DEVICES_CHANGED, function (devices) {
        conference.room.updateDeviceAvailability(devices);
    });
    conference.room.addPresenceListener("devices", function (data, from) {
        var isAudioAvailable = false;
        var isVideoAvailable = false;
        data.children.forEach(function (config) {
            if (config.tagName === 'audio') {
                isAudioAvailable = config.value === 'true';
            }
            if (config.tagName === 'video') {
                isVideoAvailable = config.value === 'true';
            }
        });

        var availableDevices;
        if (conference.myUserId() === from) {
            availableDevices = conference.availableDevices;
        } else {
            var participant = conference.getParticipantById(from);
            if (!participant) {
                return;
            }

            availableDevices = participant._availableDevices;
        }

        var updated = false;

        if (availableDevices.audio !== isAudioAvailable) {
            updated = true;
            availableDevices.audio = isAudioAvailable;
        }

        if (availableDevices.video !== isVideoAvailable) {
            updated = true;
            availableDevices.video = isVideoAvailable;
        }

        if (updated) {
            conference.eventEmitter.emit(
                JitsiConferenceEvents.AVAILABLE_DEVICES_CHANGED,
                from, availableDevices);
        }
    });

    if(conference.statistics) {
        //FIXME: Maybe remove event should not be associated with the conference.
        conference.statistics.addAudioLevelListener(function (ssrc, level) {
            var userId = null;

            var resource = conference.rtc.getResourceBySSRC(ssrc);
            if (!resource)
                return;

            conference.rtc.setAudioLevel(resource, level);
        });

        conference.statistics.addAudioProblemListener(function (ssrc) {
            conference._reportAudioProblem(ssrc)
        });

        conference.statistics.addConnectionStatsListener(function (stats) {
            var ssrc2resolution = stats.resolution;

            var id2resolution = {};

            // preprocess resolutions: group by user id, skip incorrect
            // resolutions etc.
            Object.keys(ssrc2resolution).forEach(function (ssrc) {
                var resolution = ssrc2resolution[ssrc];

                if (!resolution.width || !resolution.height ||
                    resolution.width == -1 || resolution.height == -1) {
                    return;
                }

                var id = conference.rtc.getResourceBySSRC(ssrc);
                if (!id) {
                    return;
                }

                // ssrc to resolution map for user id
                var idResolutions = id2resolution[id] || {};
                idResolutions[ssrc] = resolution;

                id2resolution[id] = idResolutions;
            });

            stats.resolution = id2resolution;

            conference.eventEmitter.emit(
                JitsiConferenceEvents.CONNECTION_STATS, stats);
        });
        conference.room.addListener(XMPPEvents.DISPOSE_CONFERENCE,
            function () {
                conference.statistics.dispose();
            });

        conference.room.addListener(XMPPEvents.CONNECTION_ICE_FAILED,
            function (pc) {
                conference.statistics.sendIceConnectionFailedEvent(pc);
                conference.room.eventEmitter.emit(
                    XMPPEvents.CONFERENCE_SETUP_FAILED,
                    new Error("ICE fail"));
            });

        conference.rtc.addListener(RTCEvents.TRACK_ATTACHED,
            function(track, container) {
                var ssrc = track.getSSRC();
                if (!container.id || !ssrc) {
                    return;
                }
                conference.statistics.associateStreamWithVideoTag(
                    ssrc, track.isLocal(), track.getUsageLabel(), container.id);

            });

        conference.on(JitsiConferenceEvents.TRACK_MUTE_CHANGED,
            function (track) {
                if(!track.isLocal())
                    return;
                var type = (track.getType() === "audio")? "audio" : "video";
                conference.statistics.sendMuteEvent(track.isMuted(), type);
            });

        conference.room.addListener(XMPPEvents.CREATE_OFFER_FAILED, function (e, pc) {
            conference.statistics.sendCreateOfferFailed(e, pc);
        });

        conference.room.addListener(XMPPEvents.CREATE_ANSWER_FAILED, function (e, pc) {
            conference.statistics.sendCreateAnswerFailed(e, pc);
        });

        conference.room.addListener(XMPPEvents.SET_LOCAL_DESCRIPTION_FAILED,
            function (e, pc) {
                conference.statistics.sendSetLocalDescFailed(e, pc);
            }
        );

        conference.room.addListener(XMPPEvents.SET_REMOTE_DESCRIPTION_FAILED,
            function (e, pc) {
                conference.statistics.sendSetRemoteDescFailed(e, pc);
            }
        );

        conference.room.addListener(XMPPEvents.ADD_ICE_CANDIDATE_FAILED,
            function (e, pc) {
                conference.statistics.sendAddIceCandidateFailed(e, pc);
            }
        );
    }
}
=======
JitsiConference.prototype._isFocus = function (mucJid) {
    return this.room.isFocus(mucJid);
};
>>>>>>> 40ab2ed2

/**
 * Fires CONFERENCE_FAILED event with INCOMPATIBLE_SERVER_VERSIONS parameter
 */
JitsiConference.prototype._fireIncompatibleVersionsEvent = function () {
    this.eventEmitter.emit(JitsiConferenceEvents.CONFERENCE_FAILED,
        JitsiConferenceErrors.INCOMPATIBLE_SERVER_VERSIONS);
};

module.exports = JitsiConference;<|MERGE_RESOLUTION|>--- conflicted
+++ resolved
@@ -1216,479 +1216,9 @@
  * @param mucJid the full MUC address of the user to be checked.
  * @returns {boolean} <tt>true</tt> if MUC user is the conference focus.
  */
-<<<<<<< HEAD
-function setupListeners(conference) {
-    conference.xmpp.addListener(
-        XMPPEvents.CALL_INCOMING, function (jingleSession, jingleOffer, now) {
-
-        if (conference.room.isFocus(jingleSession.peerjid)) {
-            // Accept incoming call
-            conference.room.setJingleSession(jingleSession);
-            conference.room.connectionTimes["session.initiate"] = now;
-            try{
-                jingleSession.initialize(false /* initiator */,
-                    conference.room);
-            } catch (error) {
-                GlobalOnErrorHandler.callErrorHandler(error);
-            };
-            conference.rtc.onIncommingCall(jingleSession);
-            jingleSession.acceptOffer(jingleOffer, null,
-                function (error) {
-                    GlobalOnErrorHandler.callErrorHandler(error);
-                    logger.error(
-                        "Failed to accept incoming Jingle session", error);
-                }
-            );
-            // Start callstats as soon as peerconnection is initialized,
-            // do not wait for XMPPEvents.PEERCONNECTION_READY, as it may never
-            // happen in case if user doesn't have or denied permission to
-            // both camera and microphone.
-            conference.statistics.startCallStats(jingleSession, conference.settings);
-            conference.statistics.startRemoteStats(jingleSession.peerconnection);
-        } else {
-            // Error cause this should never happen unless something is wrong!
-            var errmsg
-                = "Rejecting session-initiate from non-focus user: "
-                    + jingleSession.peerjid;
-            GlobalOnErrorHandler.callErrorHandler(new Error(errmsg));
-            logger.error(errmsg);
-        }
-    });
-
-    conference.room.addListener(XMPPEvents.ICE_RESTARTING, function () {
-        // All data channels have to be closed, before ICE restart
-        // otherwise Chrome will not trigger "opened" event for the channel
-        // established with the new bridge
-        conference.rtc.closeAllDataChannels();
-    });
-
-    conference.room.addListener(XMPPEvents.LOCAL_UFRAG_CHANGED, function (ufrag) {
-        Statistics.sendLog("Local ufrag: " + ufrag);
-    });
-    conference.room.addListener(XMPPEvents.REMOTE_UFRAG_CHANGED, function (ufrag) {
-        Statistics.sendLog("Remote ufrag: " + ufrag);
-    });
-
-    conference.room.addListener(XMPPEvents.REMOTE_TRACK_ADDED,
-        function (data) {
-            var track = conference.rtc.createRemoteTrack(data);
-            if (track) {
-                conference.onTrackAdded(track);
-            }
-        }
-    );
-    conference.room.addListener(XMPPEvents.REMOTE_TRACK_REMOVED,
-        function (streamId, trackId) {
-            conference.getParticipants().forEach(function(participant) {
-                var tracks = participant.getTracks();
-                for(var i = 0; i < tracks.length; i++) {
-                    if(tracks[i]
-                        && tracks[i].getStreamId() == streamId
-                        && tracks[i].getTrackId() == trackId) {
-                        var track = participant._tracks.splice(i, 1)[0];
-
-                        track = conference.rtc.removeRemoteTrack(
-                            participant.getId(), track);
-
-                        if (track) {
-                            conference.eventEmitter.emit(
-                                JitsiConferenceEvents.TRACK_REMOVED, track);
-                        }
-
-                        return;
-                    }
-                }
-            });
-        }
-    );
-
-    conference.room.addListener(XMPPEvents.AUDIO_MUTED_BY_FOCUS,
-        function (value) {
-            // set isMutedByFocus when setAudioMute Promise ends
-            conference.rtc.setAudioMute(value).then(
-                function() {
-                    conference.isMutedByFocus = true;
-                },
-                function() {
-                    logger.warn(
-                        "Error while audio muting due to focus request");
-                });
-        }
-    );
-
-    conference.room.addListener(XMPPEvents.SUBJECT_CHANGED, function (subject) {
-        conference.eventEmitter.emit(JitsiConferenceEvents.SUBJECT_CHANGED,
-            subject);
-    });
-
-    conference.room.addListener(XMPPEvents.MUC_JOINED, function () {
-        conference.eventEmitter.emit(JitsiConferenceEvents.CONFERENCE_JOINED);
-    });
-    conference.room.addListener(XMPPEvents.ROOM_JOIN_ERROR, function (pres) {
-        conference.eventEmitter.emit(JitsiConferenceEvents.CONFERENCE_FAILED,
-            JitsiConferenceErrors.CONNECTION_ERROR, pres);
-    });
-    conference.room.addListener(XMPPEvents.ROOM_CONNECT_ERROR, function (pres) {
-        conference.eventEmitter.emit(JitsiConferenceEvents.CONFERENCE_FAILED,
-            JitsiConferenceErrors.CONNECTION_ERROR, pres);
-    });
-    conference.room.addListener(XMPPEvents.ROOM_MAX_USERS_ERROR,
-    function (pres) {
-        conference.eventEmitter.emit(JitsiConferenceEvents.CONFERENCE_FAILED,
-            JitsiConferenceErrors.CONFERENCE_MAX_USERS, pres);
-    });
-    conference.room.addListener(XMPPEvents.PASSWORD_REQUIRED, function (pres) {
-        conference.eventEmitter.emit(JitsiConferenceEvents.CONFERENCE_FAILED, JitsiConferenceErrors.PASSWORD_REQUIRED, pres);
-    });
-    conference.room.addListener(XMPPEvents.AUTHENTICATION_REQUIRED, function () {
-        conference.eventEmitter.emit(JitsiConferenceEvents.CONFERENCE_FAILED, JitsiConferenceErrors.AUTHENTICATION_REQUIRED);
-    });
-    conference.room.addListener(XMPPEvents.BRIDGE_DOWN, function () {
-        conference.eventEmitter.emit(JitsiConferenceEvents.CONFERENCE_FAILED, JitsiConferenceErrors.VIDEOBRIDGE_NOT_AVAILABLE);
-    });
-    conference.room.addListener(XMPPEvents.RESERVATION_ERROR, function (code, msg) {
-        conference.eventEmitter.emit(JitsiConferenceEvents.CONFERENCE_FAILED, JitsiConferenceErrors.RESERVATION_ERROR, code, msg);
-    });
-    conference.room.addListener(XMPPEvents.GRACEFUL_SHUTDOWN, function () {
-        conference.eventEmitter.emit(JitsiConferenceEvents.CONFERENCE_FAILED, JitsiConferenceErrors.GRACEFUL_SHUTDOWN);
-    });
-    conference.room.addListener(XMPPEvents.JINGLE_FATAL_ERROR, function (session, error) {
-        conference.eventEmitter.emit(JitsiConferenceEvents.CONFERENCE_FAILED, JitsiConferenceErrors.JINGLE_FATAL_ERROR, error);
-    });
-    conference.room.addListener(XMPPEvents.MUC_DESTROYED, function (reason) {
-        conference.eventEmitter.emit(JitsiConferenceEvents.CONFERENCE_FAILED, JitsiConferenceErrors.CONFERENCE_DESTROYED, reason);
-    });
-    conference.room.addListener(XMPPEvents.CHAT_ERROR_RECEIVED, function (err, msg) {
-        conference.eventEmitter.emit(JitsiConferenceEvents.CONFERENCE_ERROR, JitsiConferenceErrors.CHAT_ERROR, err, msg);
-    });
-    conference.room.addListener(XMPPEvents.FOCUS_DISCONNECTED, function (focus, retrySec) {
-        conference.eventEmitter.emit(JitsiConferenceEvents.CONFERENCE_FAILED, JitsiConferenceErrors.FOCUS_DISCONNECTED, focus, retrySec);
-    });
-    conference.room.addListener(XMPPEvents.FOCUS_LEFT, function () {
-        conference.eventEmitter.emit(JitsiConferenceEvents.CONFERENCE_FAILED, JitsiConferenceErrors.FOCUS_LEFT);
-    });
-    conference.room.setParticipantPropertyListener(function (node, from) {
-        var participant = conference.getParticipantById(from);
-        if (!participant) {
-            return;
-        }
-
-        participant.setProperty(
-            node.tagName.substring("jitsi_participant_".length),
-            node.value);
-    });
-
-    conference.room.addListener(XMPPEvents.KICKED, function () {
-        conference.eventEmitter.emit(JitsiConferenceEvents.KICKED);
-    });
-
-    conference.room.addListener(XMPPEvents.MUC_MEMBER_JOINED, conference.onMemberJoined.bind(conference));
-    conference.room.addListener(XMPPEvents.MUC_MEMBER_LEFT, conference.onMemberLeft.bind(conference));
-
-    conference.room.addListener(XMPPEvents.DISPLAY_NAME_CHANGED, conference.onDisplayNameChanged.bind(conference));
-
-    conference.room.addListener(XMPPEvents.LOCAL_ROLE_CHANGED, function (role) {
-        conference.eventEmitter.emit(JitsiConferenceEvents.USER_ROLE_CHANGED, conference.myUserId(), role);
-
-        // log all events for the recorder operated by the moderator
-        if (conference.statistics && conference.isModerator()) {
-            conference.on(JitsiConferenceEvents.RECORDER_STATE_CHANGED,
-                function (status, error) {
-                    Statistics.sendLog(
-                        "[Recorder] status: " + status
-                            + (error? " error: " + error : ""));
-                });
-        }
-    });
-    conference.room.addListener(XMPPEvents.MUC_ROLE_CHANGED, conference.onUserRoleChanged.bind(conference));
-
-    conference.room.addListener(XMPPEvents.CONNECTION_INTERRUPTED, function () {
-        conference.eventEmitter.emit(JitsiConferenceEvents.CONNECTION_INTERRUPTED);
-    });
-
-    conference.room.addListener(XMPPEvents.RECORDER_STATE_CHANGED,
-        function (state) {
-            conference.eventEmitter.emit(
-                JitsiConferenceEvents.RECORDER_STATE_CHANGED, state);
-        });
-
-    conference.room.addListener(XMPPEvents.PHONE_NUMBER_CHANGED, function () {
-        conference.eventEmitter.emit(
-            JitsiConferenceEvents.PHONE_NUMBER_CHANGED);
-    });
-
-    conference.room.addListener(XMPPEvents.CONNECTION_RESTORED, function () {
-        conference.eventEmitter.emit(JitsiConferenceEvents.CONNECTION_RESTORED);
-    });
-    conference.room.addListener(XMPPEvents.CONFERENCE_SETUP_FAILED,
-    function (error) {
-        conference.eventEmitter.emit(JitsiConferenceEvents.CONFERENCE_FAILED,
-            JitsiConferenceErrors.SETUP_FAILED, error);
-    });
-
-    conference.room.addListener(AuthenticationEvents.IDENTITY_UPDATED, function (authEnabled, authIdentity) {
-        conference.authEnabled = authEnabled;
-        conference.authIdentity = authIdentity;
-        conference.eventEmitter.emit(JitsiConferenceEvents.AUTH_STATUS_CHANGED, authEnabled, authIdentity);
-    });
-
-    conference.room.addListener(XMPPEvents.MESSAGE_RECEIVED, function (jid, displayName, txt, myJid, ts) {
-        var id = Strophe.getResourceFromJid(jid);
-        conference.eventEmitter.emit(JitsiConferenceEvents.MESSAGE_RECEIVED, id, txt, ts);
-    });
-
-    conference.room.addListener(XMPPEvents.PRESENCE_STATUS, function (jid, status) {
-        var id = Strophe.getResourceFromJid(jid);
-        var participant = conference.getParticipantById(id);
-        if (!participant || participant._status === status) {
-            return;
-        }
-        participant._status = status;
-        conference.eventEmitter.emit(JitsiConferenceEvents.USER_STATUS_CHANGED, id, status);
-    });
-
-    conference.rtc.addListener(RTCEvents.DOMINANTSPEAKER_CHANGED, function (id) {
-        if(conference.lastDominantSpeaker !== id && conference.room) {
-            conference.lastDominantSpeaker = id;
-            conference.eventEmitter.emit(JitsiConferenceEvents.DOMINANT_SPEAKER_CHANGED, id);
-        }
-        if (conference.statistics && conference.myUserId() === id) {
-            // We are the new dominant speaker.
-            conference.statistics.sendDominantSpeakerEvent();
-        }
-    });
-
-    conference.rtc.addListener(RTCEvents.DATA_CHANNEL_OPEN, function () {
-        var now = window.performance.now();
-        logger.log("(TIME) data channel opened ", now);
-        conference.room.connectionTimes["data.channel.opened"] = now;
-    });
-
-    conference.rtc.addListener(RTCEvents.LASTN_CHANGED, function (oldValue, newValue) {
-        conference.eventEmitter.emit(JitsiConferenceEvents.IN_LAST_N_CHANGED, oldValue, newValue);
-    });
-
-    conference.rtc.addListener(RTCEvents.LASTN_ENDPOINT_CHANGED,
-        function (lastNEndpoints, endpointsEnteringLastN) {
-            conference.eventEmitter.emit(JitsiConferenceEvents.LAST_N_ENDPOINTS_CHANGED,
-                lastNEndpoints, endpointsEnteringLastN);
-        });
-
-    conference.xmpp.addListener(XMPPEvents.START_MUTED_FROM_FOCUS,
-        function (audioMuted, videoMuted) {
-            conference.startAudioMuted = audioMuted;
-            conference.startVideoMuted = videoMuted;
-
-            // mute existing local tracks because this is initial mute from
-            // Jicofo
-            conference.getLocalTracks().forEach(function (track) {
-                if (conference.startAudioMuted && track.isAudioTrack()) {
-                    track.mute();
-                }
-                if (conference.startVideoMuted && track.isVideoTrack()) {
-                    track.mute();
-                }
-            });
-
-            conference.eventEmitter.emit(JitsiConferenceEvents.STARTED_MUTED);
-        });
-
-    conference.room.addPresenceListener("startmuted", function (data, from) {
-        var isModerator = false;
-        if (conference.myUserId() === from && conference.isModerator()) {
-            isModerator = true;
-        } else {
-            var participant = conference.getParticipantById(from);
-            if (participant && participant.isModerator()) {
-                isModerator = true;
-            }
-        }
-
-        if (!isModerator) {
-            return;
-        }
-
-        var startAudioMuted = data.attributes.audio === 'true';
-        var startVideoMuted = data.attributes.video === 'true';
-
-        var updated = false;
-
-        if (startAudioMuted !== conference.startMutedPolicy.audio) {
-            conference.startMutedPolicy.audio = startAudioMuted;
-            updated = true;
-        }
-
-        if (startVideoMuted !== conference.startMutedPolicy.video) {
-            conference.startMutedPolicy.video = startVideoMuted;
-            updated = true;
-        }
-
-        if (updated) {
-            conference.eventEmitter.emit(
-                JitsiConferenceEvents.START_MUTED_POLICY_CHANGED,
-                conference.startMutedPolicy
-            );
-        }
-    });
-
-    conference.rtc.addListener(RTCEvents.AVAILABLE_DEVICES_CHANGED, function (devices) {
-        conference.room.updateDeviceAvailability(devices);
-    });
-    conference.room.addPresenceListener("devices", function (data, from) {
-        var isAudioAvailable = false;
-        var isVideoAvailable = false;
-        data.children.forEach(function (config) {
-            if (config.tagName === 'audio') {
-                isAudioAvailable = config.value === 'true';
-            }
-            if (config.tagName === 'video') {
-                isVideoAvailable = config.value === 'true';
-            }
-        });
-
-        var availableDevices;
-        if (conference.myUserId() === from) {
-            availableDevices = conference.availableDevices;
-        } else {
-            var participant = conference.getParticipantById(from);
-            if (!participant) {
-                return;
-            }
-
-            availableDevices = participant._availableDevices;
-        }
-
-        var updated = false;
-
-        if (availableDevices.audio !== isAudioAvailable) {
-            updated = true;
-            availableDevices.audio = isAudioAvailable;
-        }
-
-        if (availableDevices.video !== isVideoAvailable) {
-            updated = true;
-            availableDevices.video = isVideoAvailable;
-        }
-
-        if (updated) {
-            conference.eventEmitter.emit(
-                JitsiConferenceEvents.AVAILABLE_DEVICES_CHANGED,
-                from, availableDevices);
-        }
-    });
-
-    if(conference.statistics) {
-        //FIXME: Maybe remove event should not be associated with the conference.
-        conference.statistics.addAudioLevelListener(function (ssrc, level) {
-            var userId = null;
-
-            var resource = conference.rtc.getResourceBySSRC(ssrc);
-            if (!resource)
-                return;
-
-            conference.rtc.setAudioLevel(resource, level);
-        });
-
-        conference.statistics.addAudioProblemListener(function (ssrc) {
-            conference._reportAudioProblem(ssrc)
-        });
-
-        conference.statistics.addConnectionStatsListener(function (stats) {
-            var ssrc2resolution = stats.resolution;
-
-            var id2resolution = {};
-
-            // preprocess resolutions: group by user id, skip incorrect
-            // resolutions etc.
-            Object.keys(ssrc2resolution).forEach(function (ssrc) {
-                var resolution = ssrc2resolution[ssrc];
-
-                if (!resolution.width || !resolution.height ||
-                    resolution.width == -1 || resolution.height == -1) {
-                    return;
-                }
-
-                var id = conference.rtc.getResourceBySSRC(ssrc);
-                if (!id) {
-                    return;
-                }
-
-                // ssrc to resolution map for user id
-                var idResolutions = id2resolution[id] || {};
-                idResolutions[ssrc] = resolution;
-
-                id2resolution[id] = idResolutions;
-            });
-
-            stats.resolution = id2resolution;
-
-            conference.eventEmitter.emit(
-                JitsiConferenceEvents.CONNECTION_STATS, stats);
-        });
-        conference.room.addListener(XMPPEvents.DISPOSE_CONFERENCE,
-            function () {
-                conference.statistics.dispose();
-            });
-
-        conference.room.addListener(XMPPEvents.CONNECTION_ICE_FAILED,
-            function (pc) {
-                conference.statistics.sendIceConnectionFailedEvent(pc);
-                conference.room.eventEmitter.emit(
-                    XMPPEvents.CONFERENCE_SETUP_FAILED,
-                    new Error("ICE fail"));
-            });
-
-        conference.rtc.addListener(RTCEvents.TRACK_ATTACHED,
-            function(track, container) {
-                var ssrc = track.getSSRC();
-                if (!container.id || !ssrc) {
-                    return;
-                }
-                conference.statistics.associateStreamWithVideoTag(
-                    ssrc, track.isLocal(), track.getUsageLabel(), container.id);
-
-            });
-
-        conference.on(JitsiConferenceEvents.TRACK_MUTE_CHANGED,
-            function (track) {
-                if(!track.isLocal())
-                    return;
-                var type = (track.getType() === "audio")? "audio" : "video";
-                conference.statistics.sendMuteEvent(track.isMuted(), type);
-            });
-
-        conference.room.addListener(XMPPEvents.CREATE_OFFER_FAILED, function (e, pc) {
-            conference.statistics.sendCreateOfferFailed(e, pc);
-        });
-
-        conference.room.addListener(XMPPEvents.CREATE_ANSWER_FAILED, function (e, pc) {
-            conference.statistics.sendCreateAnswerFailed(e, pc);
-        });
-
-        conference.room.addListener(XMPPEvents.SET_LOCAL_DESCRIPTION_FAILED,
-            function (e, pc) {
-                conference.statistics.sendSetLocalDescFailed(e, pc);
-            }
-        );
-
-        conference.room.addListener(XMPPEvents.SET_REMOTE_DESCRIPTION_FAILED,
-            function (e, pc) {
-                conference.statistics.sendSetRemoteDescFailed(e, pc);
-            }
-        );
-
-        conference.room.addListener(XMPPEvents.ADD_ICE_CANDIDATE_FAILED,
-            function (e, pc) {
-                conference.statistics.sendAddIceCandidateFailed(e, pc);
-            }
-        );
-    }
-}
-=======
 JitsiConference.prototype._isFocus = function (mucJid) {
     return this.room.isFocus(mucJid);
 };
->>>>>>> 40ab2ed2
 
 /**
  * Fires CONFERENCE_FAILED event with INCOMPATIBLE_SERVER_VERSIONS parameter
