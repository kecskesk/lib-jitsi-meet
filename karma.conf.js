--- conflicted
+++ resolved
@@ -60,10 +60,7 @@
         // if true, Karma captures browsers, runs the tests and exits
         singleRun: true,
 
-<<<<<<< HEAD
-        webpack: require('./webpack.config.test.js')
-=======
+        webpack: require('./webpack.config.js')
         webpack: require('./webpack-shared-config')
->>>>>>> 30c87957
     });
 };