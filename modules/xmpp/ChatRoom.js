/* global $, __filename */

import { getLogger } from 'jitsi-meet-logger';
import { $iq, $msg, $pres, Strophe } from 'strophe.js';

import GlobalOnErrorHandler from '../util/GlobalOnErrorHandler';
import * as JitsiTranscriptionStatus from '../../JitsiTranscriptionStatus';
import Listenable from '../util/Listenable';
import * as MediaType from '../../service/RTC/MediaType';
import XMPPEvents from '../../service/xmpp/XMPPEvents';

import Lobby from './Lobby';
import Moderator from './moderator';
import XmppConnection from './XmppConnection';

const logger = getLogger(__filename);

export const parser = {
    packet2JSON(xmlElement, nodes) {
        for (const child of Array.from(xmlElement.children)) {
            const node = {
                attributes: {},
                children: [],
                tagName: child.tagName
            };

            for (const attr of Array.from(child.attributes)) {
                node.attributes[attr.name] = attr.value;
            }
            const text = Strophe.getText(child);

            if (text) {
                // Using Strophe.getText will do work for traversing all direct
                // child text nodes but returns an escaped value, which is not
                // desirable at this point.
                node.value = Strophe.xmlunescape(text);
            }
            nodes.push(node);
            this.packet2JSON(child, node.children);
        }
    },
    json2packet(nodes, packet) {
        for (let i = 0; i < nodes.length; i++) {
            const node = nodes[i];

            if (node) {
                packet.c(node.tagName, node.attributes);
                if (node.value) {
                    packet.t(node.value);
                }
                if (node.children) {
                    this.json2packet(node.children, packet);
                }
                packet.up();
            }
        }

        // packet.up();
    }
};

/**
 * Returns array of JS objects from the presence JSON associated with the passed
 / nodeName
 * @param pres the presence JSON
 * @param nodeName the name of the node (videomuted, audiomuted, etc)
 */
function filterNodeFromPresenceJSON(pres, nodeName) {
    const res = [];

    for (let i = 0; i < pres.length; i++) {
        if (pres[i].tagName === nodeName) {
            res.push(pres[i]);
        }
    }

    return res;
}

// XXX As ChatRoom constructs XMPP stanzas and Strophe is build around the idea
// of chaining function calls, allow long function call chains.
/* eslint-disable newline-per-chained-call */

/**
 * Array of affiliations that are allowed in members only room.
 * @type {string[]}
 */
const MEMBERS_AFFILIATIONS = [ 'owner', 'admin', 'member' ];

/**
 *
 */
export default class ChatRoom extends Listenable {

    /* eslint-disable max-params */

    /**
     *
     * @param {XmppConnection} connection - The XMPP connection instance.
     * @param jid
     * @param password
     * @param XMPP
     * @param options
     * @param {boolean} options.disableFocus - when set to {@code false} will
     * not invite Jicofo into the room.
     * @param {boolean} options.disableDiscoInfo - when set to {@code false} will skip disco info.
     * This is intended to be used only for lobby rooms.
     * @param {boolean} options.enableLobby - when set to {@code false} will skip creating lobby room.
     */
    constructor(connection, jid, password, XMPP, options) {
        super();
        this.xmpp = XMPP;
        this.connection = connection;
        this.roomjid = Strophe.getBareJidFromJid(jid);
        this.myroomjid = jid;
        this.password = password;
        logger.info(`Joined MUC as ${this.myroomjid}`);
        this.members = {};
        this.presMap = {};
        this.presHandlers = {};
        this._removeConnListeners = [];
        this.joined = false;
        this.role = null;
        this.focusMucJid = null;
        this.noBridgeAvailable = false;
        this.options = options || {};
        this.moderator
            = new Moderator(this.roomjid, this.xmpp, this.eventEmitter, {
                connection: this.xmpp.options,
                conference: this.options
            });
        if (typeof this.options.enableLobby === 'undefined' || this.options.enableLobby) {
            this.lobby = new Lobby(this);
        }
        this.initPresenceMap(options);
        this.lastPresences = {};
        this.phoneNumber = null;
        this.phonePin = null;
        this.connectionTimes = {};
        this.participantPropertyListener = null;

        this.locked = false;
        this.transcriptionStatus = JitsiTranscriptionStatus.OFF;
    }

    /* eslint-enable max-params */

    /**
     *
     */
    initPresenceMap(options = {}) {
        this.presMap.to = this.myroomjid;
        this.presMap.xns = 'http://jabber.org/protocol/muc';
        this.presMap.nodes = [];

        if (options.statsId) {
            this.presMap.nodes.push({
                'tagName': 'stats-id',
                'value': options.statsId
            });
        }

        // We need to broadcast 'videomuted' status from the beginning, cause
        // Jicofo makes decisions based on that. Initialize it with 'false'
        // here.
        this.addVideoInfoToPresence(false);

        if (options.deploymentInfo && options.deploymentInfo.userRegion) {
            this.presMap.nodes.push({
                'tagName': 'region',
                'attributes': {
                    id: options.deploymentInfo.userRegion,
                    xmlns: 'http://jitsi.org/jitsi-meet'
                }
            });
        }

        this.presenceUpdateTime = Date.now();
    }

    /**
     * Joins the chat room.
     * @param {string} password - Password to unlock room on joining.
     * @param {Object} customJoinPresenceExtensions - Key values object to be used
     * for the initial presence, they key will be an xmpp node and its text is the value,
     * and those will be added to the initial <x xmlns='http://jabber.org/protocol/muc'/>
     * @returns {Promise} - resolved when join completes. At the time of this
     * writing it's never rejected.
     */
    join(password, customJoinPresenceExtensions) {
        this.password = password;

        return new Promise(resolve => {
            this.options.disableFocus
                && logger.info(`Conference focus disabled for ${this.roomjid}`);

            const preJoin
                = this.options.disableFocus
                    ? Promise.resolve()
                    : this.moderator.allocateConferenceFocus();

            preJoin.then(() => {
                this.sendPresence(true, customJoinPresenceExtensions);
                this._removeConnListeners.push(
                    this.connection.addEventListener(
                        XmppConnection.Events.CONN_STATUS_CHANGED,
                        this.onConnStatusChanged.bind(this))
                );
                resolve();
            });
        });
    }

    /**
     *
     * @param fromJoin - Whether this is initial presence to join the room.
     * @param customJoinPresenceExtensions - Object of key values to be added to the initial presence only.
     */
    sendPresence(fromJoin, customJoinPresenceExtensions) {
        const to = this.presMap.to;

        if (!this.connection || !this.connection.connected || !to || (!this.joined && !fromJoin)) {
            // Too early to send presence - not initialized
            return;
        }

        const pres = $pres({ to });

        // xep-0045 defines: "including in the initial presence stanza an empty
        // <x/> element qualified by the 'http://jabber.org/protocol/muc'
        // namespace" and subsequent presences should not include that or it can
        // be considered as joining, and server can send us the message history
        // for the room on every presence
        if (fromJoin) {
            pres.c('x', { xmlns: this.presMap.xns });

            if (this.password) {
                pres.c('password').t(this.password).up();
            }
            if (customJoinPresenceExtensions) {
                Object.keys(customJoinPresenceExtensions).forEach(key => {
                    pres.c(key).t(customJoinPresenceExtensions[key]).up();
                });
            }
            pres.up();
        }

        parser.json2packet(this.presMap.nodes, pres);

        // we store time we last synced presence state
        this.presenceSyncTime = Date.now();

        this.connection.send(pres);
        if (fromJoin) {
            // XXX We're pressed for time here because we're beginning a complex
            // and/or lengthy conference-establishment process which supposedly
            // involves multiple RTTs. We don't have the time to wait for
            // Strophe to decide to send our IQ.
            this.connection.flush();
        }
    }

    /**
     * Sends the presence unavailable, signaling the server
     * we want to leave the room.
     */
    doLeave() {
        logger.log('do leave', this.myroomjid);
        const pres = $pres({ to: this.myroomjid,
            type: 'unavailable' });

        this.presMap.length = 0;

        // XXX Strophe is asynchronously sending by default. Unfortunately, that
        // means that there may not be enough time to send the unavailable
        // presence. Switching Strophe to synchronous sending is not much of an
        // option because it may lead to a noticeable delay in navigating away
        // from the current location. As a compromise, we will try to increase
        // the chances of sending the unavailable presence within the short time
        // span that we have upon unloading by invoking flush() on the
        // connection. We flush() once before sending/queuing the unavailable
        // presence in order to attemtp to have the unavailable presence at the
        // top of the send queue. We flush() once more after sending/queuing the
        // unavailable presence in order to attempt to have it sent as soon as
        // possible.
        // FIXME do not use Strophe.Connection in the ChatRoom directly
        !this.connection.isUsingWebSocket && this.connection.flush();
        this.connection.send(pres);
        this.connection.flush();
    }

    /**
     *
     */
    discoRoomInfo() {
        // https://xmpp.org/extensions/xep-0045.html#disco-roominfo

        const getInfo
            = $iq({
                type: 'get',
                to: this.roomjid
            })
                .c('query', { xmlns: Strophe.NS.DISCO_INFO });

        this.connection.sendIQ(getInfo, result => {
            const locked
                = $(result).find('>query>feature[var="muc_passwordprotected"]')
                    .length
                    === 1;

            if (locked !== this.locked) {
                this.eventEmitter.emit(XMPPEvents.MUC_LOCK_CHANGED, locked);
                this.locked = locked;
            }

            const meetingIdValEl
                = $(result).find('>query>x[type="result"]>field[var="muc#roominfo_meetingId"]>value');

            if (meetingIdValEl.length) {
                this.setMeetingId(meetingIdValEl.text());
            } else {
                logger.warn('No meeting ID from backend');
            }

            const membersOnly = $(result).find('>query>feature[var="muc_membersonly"]').length === 1;

            const lobbyRoomField
                = $(result).find('>query>x[type="result"]>field[var="muc#roominfo_lobbyroom"]>value');

            if (this.lobby) {
                this.lobby.setLobbyRoomJid(lobbyRoomField && lobbyRoomField.length ? lobbyRoomField.text() : undefined);
            }

            if (membersOnly !== this.membersOnlyEnabled) {
                this.membersOnlyEnabled = membersOnly;
                this.eventEmitter.emit(XMPPEvents.MUC_MEMBERS_ONLY_CHANGED, membersOnly);
            }

        }, error => {
            GlobalOnErrorHandler.callErrorHandler(error);
            logger.error('Error getting room info: ', error);
        });
    }

    /**
     * Sets the meeting unique Id (received from the backend).
     *
     * @param {string} meetingId - The new meetings id.
     * @returns {void}
     */
    setMeetingId(meetingId) {
        if (this.meetingId !== meetingId) {
            if (this.meetingId) {
                logger.warn(`Meeting Id changed from:${this.meetingId} to:${meetingId}`);
            }
            this.meetingId = meetingId;
            this.eventEmitter.emit(XMPPEvents.MEETING_ID_SET, meetingId);
        }
    }

    /**
     *
     */
    createNonAnonymousRoom() {
        // http://xmpp.org/extensions/xep-0045.html#createroom-reserved

        if (this.options.disableDiscoInfo) {
            return;
        }

        const getForm = $iq({ type: 'get',
            to: this.roomjid })
            .c('query', { xmlns: 'http://jabber.org/protocol/muc#owner' })
            .c('x', { xmlns: 'jabber:x:data',
                type: 'submit' });

        this.connection.sendIQ(getForm, form => {
            if (!$(form).find(
                    '>query>x[xmlns="jabber:x:data"]'
                    + '>field[var="muc#roomconfig_whois"]').length) {
                const errmsg = 'non-anonymous rooms not supported';

                GlobalOnErrorHandler.callErrorHandler(new Error(errmsg));
                logger.error(errmsg);

                return;
            }

            const formSubmit = $iq({ to: this.roomjid,
                type: 'set' })
                .c('query', { xmlns: 'http://jabber.org/protocol/muc#owner' });

            formSubmit.c('x', { xmlns: 'jabber:x:data',
                type: 'submit' });

            formSubmit.c('field', { 'var': 'FORM_TYPE' })
                .c('value')
                .t('http://jabber.org/protocol/muc#roomconfig').up().up();

            formSubmit.c('field', { 'var': 'muc#roomconfig_whois' })
                .c('value').t('anyone').up().up();

            this.connection.sendIQ(formSubmit);

        }, error => {
            GlobalOnErrorHandler.callErrorHandler(error);
            logger.error('Error getting room configuration form: ', error);
        });
    }

    /**
     * Handles Xmpp Connection status updates.
     *
     * @param {Strophe.Status} status - The Strophe connection status.
     */
    onConnStatusChanged(status) {
        // Send cached presence when the XMPP connection is re-established.
        if (status === XmppConnection.Status.CONNECTED) {
            this.sendPresence();
        }
    }

    /**
     *
     * @param pres
     */
    onPresence(pres) {
        const from = pres.getAttribute('from');
        const member = {};
        const statusEl = pres.getElementsByTagName('status')[0];

        if (statusEl) {
            member.status = statusEl.textContent || '';
        }
        let hasStatusUpdate = false;
        let hasVersionUpdate = false;
        const xElement
            = pres.getElementsByTagNameNS(
                'http://jabber.org/protocol/muc#user', 'x')[0];
        const mucUserItem
            = xElement && xElement.getElementsByTagName('item')[0];

        member.affiliation
            = mucUserItem && mucUserItem.getAttribute('affiliation');
        member.role = mucUserItem && mucUserItem.getAttribute('role');

        // Focus recognition
        const jid = mucUserItem && mucUserItem.getAttribute('jid');

        member.jid = jid;
        member.isFocus
            = jid && jid.indexOf(`${this.moderator.getFocusUserJid()}/`) === 0;
        member.isHiddenDomain
            = jid && jid.indexOf('@') > 0
                && this.options.hiddenDomain
                    === jid.substring(jid.indexOf('@') + 1, jid.indexOf('/'));

        this.eventEmitter.emit(XMPPEvents.PRESENCE_RECEIVED, {
            fromHiddenDomain: member.isHiddenDomain,
            presence: pres
        });

        const xEl = pres.querySelector('x');

        if (xEl) {
            xEl.remove();
        }

        const nodes = [];

        parser.packet2JSON(pres, nodes);
        this.lastPresences[from] = nodes;

        // process nodes to extract data needed for MUC_JOINED and
        // MUC_MEMBER_JOINED events
        const extractIdentityInformation = node => {
            const identity = {};
            const userInfo = node.children.find(c => c.tagName === 'user');

            if (userInfo) {
                identity.user = {};
                for (const tag of [ 'id', 'name', 'avatar' ]) {
                    const child
                        = userInfo.children.find(c => c.tagName === tag);

                    if (child) {
                        identity.user[tag] = child.value;
                    }
                }
            }
            const groupInfo = node.children.find(c => c.tagName === 'group');

            if (groupInfo) {
                identity.group = groupInfo.value;
            }

            return identity;
        };

        for (let i = 0; i < nodes.length; i++) {
            const node = nodes[i];

            switch (node.tagName) {
            case 'bot': {
                const { attributes } = node;

                if (!attributes) {
                    break;
                }
                const { type } = attributes;

                member.botType = type;
                break;
            }
            case 'nick':
                member.nick = node.value;
                break;
            case 'userId':
                member.id = node.value;
                break;
            case 'stats-id':
                member.statsID = node.value;
                break;
            case 'identity':
                member.identity = extractIdentityInformation(node);
                break;
            case 'stat': {
                const { attributes } = node;

                if (!attributes) {
                    break;
                }
                const { name } = attributes;

                if (name === 'version') {
                    member.version = attributes.value;
                }
                break;
            }
            }
        }

        if (from === this.myroomjid) {
            const newRole
                = member.affiliation === 'owner' ? member.role : 'none';

            if (this.role !== newRole) {
                this.role = newRole;
                this.eventEmitter.emit(
                    XMPPEvents.LOCAL_ROLE_CHANGED,
                    this.role);
            }
            if (!this.joined) {
                this.joined = true;
                const now = this.connectionTimes['muc.joined']
                    = window.performance.now();

                logger.log('(TIME) MUC joined:\t', now);

                // set correct initial state of locked
                if (this.password) {
                    this.locked = true;
                }

                // Re-send presence in case any presence updates were added,
                // but blocked from sending, during the join process.
                // send the presence only if there was a modification after we had synced it
                if (this.presenceUpdateTime >= this.presenceSyncTime) {
                    this.sendPresence();
                }

                this.eventEmitter.emit(XMPPEvents.MUC_JOINED);

                // Now let's check the disco-info to retrieve the
                // meeting Id if any
                !this.options.disableDiscoInfo && this.discoRoomInfo();
            }
        } else if (jid === undefined) {
            logger.info('Ignoring member with undefined JID');
        } else if (this.members[from] === undefined) {
            // new participant
            this.members[from] = member;
            logger.log('entered', from, member);
            hasStatusUpdate = member.status !== undefined;
            hasVersionUpdate = member.version !== undefined;
            if (member.isFocus) {
                this._initFocus(from, jid);
            } else {
                // identity is being added to member joined, so external
                // services can be notified for that (currently identity is
                // not used inside library)
                this.eventEmitter.emit(
                    XMPPEvents.MUC_MEMBER_JOINED,
                    from,
                    member.nick,
                    member.role,
                    member.isHiddenDomain,
                    member.statsID,
                    member.status,
                    member.identity,
                    member.botType,
                    member.jid);

                // we are reporting the status with the join
                // so we do not want a second event about status update
                hasStatusUpdate = false;
            }
        } else {
            // Presence update for existing participant
            // Watch role change:
            const memberOfThis = this.members[from];

            if (memberOfThis.role !== member.role) {
                memberOfThis.role = member.role;
                this.eventEmitter.emit(
                    XMPPEvents.MUC_ROLE_CHANGED, from, member.role);
            }

            // affiliation changed
            if (memberOfThis.affiliation !== member.affiliation) {
                memberOfThis.affiliation = member.affiliation;
            }

            // fire event that botType had changed
            if (memberOfThis.botType !== member.botType) {
                memberOfThis.botType = member.botType;
                this.eventEmitter.emit(
                    XMPPEvents.MUC_MEMBER_BOT_TYPE_CHANGED,
                    from,
                    member.botType);
            }

            if (member.isFocus) {
                // From time to time first few presences of the focus are not
                // containing it's jid. That way we can mark later the focus
                // member instead of not marking it at all and not starting the
                // conference.
                // FIXME: Maybe there is a better way to handle this issue. It
                // seems there is some period of time in prosody that the
                // configuration form is received but not applied. And if any
                // participant joins during that period of time the first
                // presence from the focus won't contain
                // <item jid="focus..." />.
                memberOfThis.isFocus = true;
                this._initFocus(from, jid);
            }

            // store the new display name
            if (member.displayName) {
                memberOfThis.displayName = member.displayName;
            }

            // update stored status message to be able to detect changes
            if (memberOfThis.status !== member.status) {
                hasStatusUpdate = true;
                memberOfThis.status = member.status;
            }

            if (memberOfThis.version !== member.version) {
                hasVersionUpdate = true;
                memberOfThis.version = member.version;
            }
        }

        // after we had fired member or room joined events, lets fire events
        // for the rest info we got in presence
        for (let i = 0; i < nodes.length; i++) {
            const node = nodes[i];

            switch (node.tagName) {
            case 'nick':
                if (!member.isFocus) {
                    const displayName
                        = this.xmpp.options.displayJids
                            ? Strophe.getResourceFromJid(from)
                            : member.nick;

                    this.eventEmitter.emit(
                        XMPPEvents.DISPLAY_NAME_CHANGED,
                        from,
                        displayName);
                }
                break;
            case 'bridgeNotAvailable':
                if (member.isFocus && !this.noBridgeAvailable) {
                    this.noBridgeAvailable = true;
                    this.eventEmitter.emit(XMPPEvents.BRIDGE_DOWN);
                }
                break;
            case 'conference-properties':
                if (member.isFocus) {
                    const properties = {};

                    for (let j = 0; j < node.children.length; j++) {
                        const { attributes } = node.children[j];

                        if (attributes && attributes.key) {
                            properties[attributes.key] = attributes.value;
                        }
                    }

                    this.eventEmitter.emit(
                        XMPPEvents.CONFERENCE_PROPERTIES_CHANGED, properties);
                }
                break;
            case 'transcription-status': {
                const { attributes } = node;

                if (!attributes) {
                    break;
                }

                const { status } = attributes;

                if (status && status !== this.transcriptionStatus) {
                    this.transcriptionStatus = status;
                    this.eventEmitter.emit(
                        XMPPEvents.TRANSCRIPTION_STATUS_CHANGED,
                        status
                    );
                }


                break;
            }
            case 'call-control': {
                const att = node.attributes;

                if (!att) {
                    break;
                }
                this.phoneNumber = att.phone || null;
                this.phonePin = att.pin || null;
                this.eventEmitter.emit(XMPPEvents.PHONE_NUMBER_CHANGED);
                break;
            }
            default:
                this.processNode(node, from);
            }
        }

        // Trigger status message update if necessary
        if (hasStatusUpdate) {
            this.eventEmitter.emit(
                XMPPEvents.PRESENCE_STATUS,
                from,
                member.status);
        }

        if (hasVersionUpdate) {
            logger.info(`Received version for ${jid}: ${member.version}`);
        }
    }

    /**
     * Initialize some properties when the focus participant is verified.
     * @param from jid of the focus
     * @param mucJid the jid of the focus in the muc
     */
    _initFocus(from, mucJid) {
        this.focusMucJid = from;

        logger.info(`Ignore focus: ${from}, real JID: ${mucJid}`);
    }

    /**
     * Sets the special listener to be used for "command"s whose name starts
     * with "jitsi_participant_".
     */
    setParticipantPropertyListener(listener) {
        this.participantPropertyListener = listener;
    }

    /**
     *
     * @param node
     * @param from
     */
    processNode(node, from) {
        // make sure we catch all errors coming from any handler
        // otherwise we can remove the presence handler from strophe
        try {
            let tagHandlers = this.presHandlers[node.tagName];

            if (node.tagName.startsWith('jitsi_participant_')) {
                tagHandlers = [ this.participantPropertyListener ];
            }

            if (tagHandlers) {
                tagHandlers.forEach(handler => {
                    handler(node, Strophe.getResourceFromJid(from), from);
                });
            }
        } catch (e) {
            GlobalOnErrorHandler.callErrorHandler(e);
            logger.error(`Error processing:${node.tagName} node.`, e);
        }
    }

    /**
     * Send text message to the other participants in the conference
     * @param message
     * @param elementName
     * @param nickname
     */
    sendMessage(message, elementName, nickname) {
        const msg = $msg({ to: this.roomjid,
            type: 'groupchat' });

        // We are adding the message in a packet extension. If this element
        // is different from 'body', we add a custom namespace.
        // e.g. for 'json-message' extension of message stanza.
        if (elementName === 'body') {
            msg.c(elementName, message).up();
        } else {
            msg.c(elementName, { xmlns: 'http://jitsi.org/jitmeet' }, message)
                .up();
        }
        if (nickname) {
            msg.c('nick', { xmlns: 'http://jabber.org/protocol/nick' })
                .t(nickname)
                .up()
                .up();
        }
        this.connection.send(msg);
        this.eventEmitter.emit(XMPPEvents.SENDING_CHAT_MESSAGE, message);
    }

    /* eslint-disable max-params */
    /**
     * Send private text message to another participant of the conference
     * @param id id/muc resource of the receiver
     * @param message
     * @param elementName
     * @param nickname
     */
    sendPrivateMessage(id, message, elementName, nickname) {
        const msg = $msg({ to: `${this.roomjid}/${id}`,
            type: 'chat' });

        // We are adding the message in packet. If this element is different
        // from 'body', we add our custom namespace for the same.
        // e.g. for 'json-message' message extension.
        if (elementName === 'body') {
            msg.c(elementName, message).up();
        } else {
            msg.c(elementName, { xmlns: 'http://jitsi.org/jitmeet' }, message)
                .up();
        }
        if (nickname) {
            msg.c('nick', { xmlns: 'http://jabber.org/protocol/nick' })
                .t(nickname)
                .up()
                .up();
        }

        this.connection.send(msg);
        this.eventEmitter.emit(
            XMPPEvents.SENDING_PRIVATE_CHAT_MESSAGE, message);
    }
    /* eslint-enable max-params */

    /**
     *
     * @param subject
     */
    setSubject(subject) {
        const msg = $msg({ to: this.roomjid,
            type: 'groupchat' });

        msg.c('subject', subject);
        this.connection.send(msg);
    }

    /**
     * Called when participant leaves.
     * @param jid the jid of the participant that leaves
     * @param skipEvents optional params to skip any events, including check
     * whether this is the focus that left
     */
    onParticipantLeft(jid, skipEvents) {
        delete this.lastPresences[jid];

        if (skipEvents) {
            return;
        }

        this.eventEmitter.emit(XMPPEvents.MUC_MEMBER_LEFT, jid);

        this.moderator.onMucMemberLeft(jid);
    }

    /**
     *
     * @param pres
     * @param from
     */
    onPresenceUnavailable(pres, from) {
        // ignore presence
        if ($(pres).find('>ignore[xmlns="http://jitsi.org/jitmeet/"]').length) {
            return true;
        }

        // room destroyed ?
        const destroySelect = $(pres).find('>x[xmlns="http://jabber.org/protocol/muc#user"]>destroy');

        if (destroySelect.length) {
            let reason;
            const reasonSelect
                = $(pres).find(
                    '>x[xmlns="http://jabber.org/protocol/muc#user"]'
                        + '>destroy>reason');

            if (reasonSelect.length) {
                reason = reasonSelect.text();
            }

            this.eventEmitter.emit(XMPPEvents.MUC_DESTROYED, reason, destroySelect.attr('jid'));
            this.connection.emuc.doLeave(this.roomjid);

            return true;
        }

        // Status code 110 indicates that this notification is "self-presence".
        const isSelfPresence
            = $(pres)
                .find(
                    '>x[xmlns="http://jabber.org/protocol/muc#user"]>'
                        + 'status[code="110"]')
                .length;
        const isKick
            = $(pres)
                .find(
                    '>x[xmlns="http://jabber.org/protocol/muc#user"]'
                        + '>status[code="307"]')
                .length;
        const membersKeys = Object.keys(this.members);

<<<<<<< HEAD
=======
        if (isKick) {
            const actorSelect
                = $(pres)
                .find('>x[xmlns="http://jabber.org/protocol/muc#user"]>item>actor');

            let actorNick;

            if (actorSelect.length) {
                actorNick = actorSelect.attr('nick');
            }

            // we first fire the kicked so we can show the participant
            // who kicked, before notifying that participant left
            // we fire kicked for us and for any participant kicked
            this.eventEmitter.emit(
                XMPPEvents.KICKED,
                isSelfPresence,
                actorNick,
                Strophe.getResourceFromJid(from));
        }

>>>>>>> 6af8eee5
        if (isSelfPresence) {
            // If the status code is 110 this means we're leaving and we would
            // like to remove everyone else from our view, so we trigger the
            // event.
            membersKeys.forEach(jid => {
                const member = this.members[jid];

                delete this.members[jid];
                this.onParticipantLeft(jid, member.isFocus);
            });
            this.connection.emuc.doLeave(this.roomjid);

            // we fire muc_left only if this is not a kick,
            // kick has both statuses 110 and 307.
            if (!isKick) {
                this.eventEmitter.emit(XMPPEvents.MUC_LEFT);
            }
        } else {
            delete this.members[from];
            this.onParticipantLeft(from, false);
<<<<<<< HEAD
        }

        if (isKick && this.myroomjid === from) {
            this.eventEmitter.emit(XMPPEvents.KICKED);
=======
>>>>>>> 6af8eee5
        }
    }

    /**
     *
     * @param msg
     * @param from
     */
    onMessage(msg, from) {
        const nick
            = $(msg).find('>nick[xmlns="http://jabber.org/protocol/nick"]')
                .text()
            || Strophe.getResourceFromJid(from);

        const type = msg.getAttribute('type');

        if (type === 'error') {
            const errorMsg = $(msg).find('>error>text').text();

            this.eventEmitter.emit(XMPPEvents.CHAT_ERROR_RECEIVED, errorMsg);

            return true;
        }

        const txt = $(msg).find('>body').text();
        const subject = $(msg).find('>subject');

        if (subject.length) {
            const subjectText = subject.text();

            if (subjectText || subjectText === '') {
                this.eventEmitter.emit(XMPPEvents.SUBJECT_CHANGED, subjectText);
                logger.log(`Subject is changed to ${subjectText}`);
            }
        }

        // xep-0203 delay
        let stamp = $(msg).find('>delay').attr('stamp');

        if (!stamp) {
            // or xep-0091 delay, UTC timestamp
            stamp = $(msg).find('>[xmlns="jabber:x:delay"]').attr('stamp');

            if (stamp) {
                // the format is CCYYMMDDThh:mm:ss
                const dateParts
                    = stamp.match(/(\d{4})(\d{2})(\d{2}T\d{2}:\d{2}:\d{2})/);

                stamp = `${dateParts[1]}-${dateParts[2]}-${dateParts[3]}Z`;
            }
        }

        if (from === this.roomjid) {
            let invite;

            if ($(msg).find('>x[xmlns="http://jabber.org/protocol/muc#user"]>status[code="104"]').length) {
                this.discoRoomInfo();
            } else if ((invite = $(msg).find('>x[xmlns="http://jabber.org/protocol/muc#user"]>invite'))
                        && invite.length) {
                const passwordSelect = $(msg).find('>x[xmlns="http://jabber.org/protocol/muc#user"]>password');
                let password;

                if (passwordSelect && passwordSelect.length) {
                    password = passwordSelect.text();
                }

                this.eventEmitter.emit(XMPPEvents.INVITE_MESSAGE_RECEIVED,
                    from, invite.attr('from'), txt, password);
            }
        }
        const jsonMessage = $(msg).find('>json-message').text();
        const parsedJson = this.xmpp.tryParseJSONAndVerify(jsonMessage);

        // We emit this event if the message is a valid json, and is not
        // delivered after a delay, i.e. stamp is undefined.
        // e.g. - subtitles should not be displayed if delayed.
        if (parsedJson && stamp === undefined) {
            this.eventEmitter.emit(XMPPEvents.JSON_MESSAGE_RECEIVED,
                from, parsedJson);

            return;
        }

        if (txt) {
            if (type === 'chat') {
                this.eventEmitter.emit(XMPPEvents.PRIVATE_MESSAGE_RECEIVED,
                        from, nick, txt, this.myroomjid, stamp);
            } else if (type === 'groupchat') {
                this.eventEmitter.emit(XMPPEvents.MESSAGE_RECEIVED,
                        from, nick, txt, this.myroomjid, stamp);
            }
        }
    }

    /**
     *
     * @param pres
     * @param from
     */
    onPresenceError(pres, from) {
        if ($(pres)
                .find(
                    '>error[type="auth"]'
                        + '>not-authorized['
                        + 'xmlns="urn:ietf:params:xml:ns:xmpp-stanzas"]')
                .length) {
            logger.log('on password required', from);
            this.eventEmitter.emit(XMPPEvents.PASSWORD_REQUIRED);
        } else if ($(pres)
                .find(
                    '>error[type="cancel"]'
                        + '>not-allowed['
                        + 'xmlns="urn:ietf:params:xml:ns:xmpp-stanzas"]')
                .length) {
            const toDomain = Strophe.getDomainFromJid(pres.getAttribute('to'));

            if (toDomain === this.xmpp.options.hosts.anonymousdomain) {
                // enter the room by replying with 'not-authorized'. This would
                // result in reconnection from authorized domain.
                // We're either missing Jicofo/Prosody config for anonymous
                // domains or something is wrong.
                this.eventEmitter.emit(XMPPEvents.ROOM_JOIN_ERROR);

            } else {
                logger.warn('onPresError ', pres);
                this.eventEmitter.emit(
                    XMPPEvents.ROOM_CONNECT_NOT_ALLOWED_ERROR);
            }
        } else if ($(pres).find('>error>service-unavailable').length) {
            logger.warn('Maximum users limit for the room has been reached',
                pres);
            this.eventEmitter.emit(XMPPEvents.ROOM_MAX_USERS_ERROR);
        } else if ($(pres)
            .find(
                '>error[type="auth"]'
                + '>registration-required['
                + 'xmlns="urn:ietf:params:xml:ns:xmpp-stanzas"]').length) {

            // let's extract the lobby jid from the custom field
            const lobbyRoomNode = $(pres).find('>lobbyroom');
            let lobbyRoomJid;

            if (lobbyRoomNode.length) {
                lobbyRoomJid = lobbyRoomNode.text();
            }

            this.eventEmitter.emit(XMPPEvents.ROOM_CONNECT_MEMBERS_ONLY_ERROR, lobbyRoomJid);
        } else {
            logger.warn('onPresError ', pres);
            this.eventEmitter.emit(XMPPEvents.ROOM_CONNECT_ERROR);
        }
    }

    /**
     *
     * @param jid
     */
    kick(jid) {
        const kickIQ = $iq({ to: this.roomjid,
            type: 'set' })
            .c('query', { xmlns: 'http://jabber.org/protocol/muc#admin' })
            .c('item', { nick: Strophe.getResourceFromJid(jid),
                role: 'none' })
            .c('reason').t('You have been kicked.').up().up().up();

        this.connection.sendIQ(
            kickIQ,
            result => logger.log('Kick participant with jid: ', jid, result),
            error => logger.log('Kick participant error: ', error));
    }

    /* eslint-disable max-params */

    /**
     *
     * @param key
     * @param onSuccess
     * @param onError
     * @param onNotSupported
     */
    lockRoom(key, onSuccess, onError, onNotSupported) {
        // http://xmpp.org/extensions/xep-0045.html#roomconfig
        this.connection.sendIQ(
            $iq({
                to: this.roomjid,
                type: 'get'
            })
                .c('query', { xmlns: 'http://jabber.org/protocol/muc#owner' }),
            res => {
                if ($(res)
                        .find(
                            '>query>x[xmlns="jabber:x:data"]'
                                + '>field[var="muc#roomconfig_roomsecret"]')
                        .length) {
                    const formsubmit
                        = $iq({
                            to: this.roomjid,
                            type: 'set'
                        })
                            .c('query', {
                                xmlns: 'http://jabber.org/protocol/muc#owner'
                            });

                    formsubmit.c('x', {
                        xmlns: 'jabber:x:data',
                        type: 'submit'
                    });
                    formsubmit
                        .c('field', { 'var': 'FORM_TYPE' })
                        .c('value')
                        .t('http://jabber.org/protocol/muc#roomconfig')
                        .up()
                        .up();
                    formsubmit
                        .c('field', { 'var': 'muc#roomconfig_roomsecret' })
                        .c('value')
                        .t(key)
                        .up()
                        .up();
                    formsubmit
                        .c('field',
                             { 'var': 'muc#roomconfig_passwordprotectedroom' })
                        .c('value')
                        .t(key === null || key.length === 0 ? '0' : '1')
                        .up()
                        .up();

                    // if members only enabled
                    if (this.membersOnlyEnabled) {
                        formsubmit
                            .c('field', { 'var': 'muc#roomconfig_membersonly' })
                            .c('value')
                            .t('true')
                            .up()
                            .up();
                    }

                    // Fixes a bug in prosody 0.9.+
                    // https://prosody.im/issues/issue/373
                    formsubmit
                        .c('field', { 'var': 'muc#roomconfig_whois' })
                        .c('value')
                        .t('anyone')
                        .up()
                        .up();

                    this.connection.sendIQ(formsubmit, onSuccess, onError);
                } else {
                    onNotSupported();
                }
            },
            onError);
    }

    /* eslint-enable max-params */

    /**
     * Turns off or on the members only config for the main room.
     *
     * @param {boolean} enabled - Whether to turn it on or off.
     * @param onSuccess - optional callback.
     * @param onError - optional callback.
     */
    setMembersOnly(enabled, onSuccess, onError) {
        if (enabled && Object.values(this.members).filter(m => !m.isFocus).length) {
            let sendGrantMembershipIq = false;

            // first grant membership to all that are in the room
            const grantMembership = $iq({ to: this.roomjid,
                type: 'set' })
                .c('query', { xmlns: 'http://jabber.org/protocol/muc#admin' });

            Object.values(this.members).forEach(m => {
                if (m.jid && !MEMBERS_AFFILIATIONS.includes(m.affiliation)) {
                    grantMembership.c('item', {
                        'affiliation': 'member',
                        'jid': m.jid }).up();
                    sendGrantMembershipIq = true;
                }
            });

            if (sendGrantMembershipIq) {
                this.xmpp.connection.sendIQ(grantMembership.up());
            }
        }

        const errorCallback = onError ? onError : () => {}; // eslint-disable-line no-empty-function

        this.xmpp.connection.sendIQ(
            $iq({
                to: this.roomjid,
                type: 'get'
            }).c('query', { xmlns: 'http://jabber.org/protocol/muc#owner' }),
            res => {
                if ($(res).find('>query>x[xmlns="jabber:x:data"]>field[var="muc#roomconfig_membersonly"]').length) {
                    const formToSubmit
                        = $iq({
                            to: this.roomjid,
                            type: 'set'
                        }).c('query', { xmlns: 'http://jabber.org/protocol/muc#owner' });

                    formToSubmit.c('x', {
                        xmlns: 'jabber:x:data',
                        type: 'submit'
                    });
                    formToSubmit
                        .c('field', { 'var': 'FORM_TYPE' })
                        .c('value')
                        .t('http://jabber.org/protocol/muc#roomconfig')
                        .up()
                        .up();
                    formToSubmit
                        .c('field', { 'var': 'muc#roomconfig_membersonly' })
                        .c('value')
                        .t(enabled ? 'true' : 'false')
                        .up()
                        .up();

                    // if room is locked from other participant or we are locking it
                    if (this.locked) {
                        formToSubmit
                            .c('field',
                                { 'var': 'muc#roomconfig_passwordprotectedroom' })
                            .c('value')
                            .t('1')
                            .up()
                            .up();
                    }

                    this.xmpp.connection.sendIQ(formToSubmit, onSuccess, errorCallback);
                } else {
                    errorCallback(new Error('Setting members only room not supported!'));
                }
            },
            errorCallback);
    }

    /**
     * Adds the key to the presence map, overriding any previous value.
     * @param key
     * @param values
     */
    addToPresence(key, values) {
        values.tagName = key;
        this.removeFromPresence(key);
        this.presMap.nodes.push(values);
        this.presenceUpdateTime = Date.now();
    }

    /**
     * Retrieves a value from the presence map.
     *
     * @param {string} key - The key to find the value for.
     * @returns {Object?}
     */
    getFromPresence(key) {
        return this.presMap.nodes.find(node => key === node.tagName);
    }

    /**
     * Removes a key from the presence map.
     * @param key
     */
    removeFromPresence(key) {
        const nodes = this.presMap.nodes.filter(node => key !== node.tagName);

        this.presMap.nodes = nodes;
        this.presenceUpdateTime = Date.now();
    }

    /**
     *
     * @param name
     * @param handler
     */
    addPresenceListener(name, handler) {
        if (typeof handler !== 'function') {
            throw new Error('"handler" is not a function');
        }
        let tagHandlers = this.presHandlers[name];

        if (!tagHandlers) {
            this.presHandlers[name] = tagHandlers = [];
        }
        if (tagHandlers.indexOf(handler) === -1) {
            tagHandlers.push(handler);
        } else {
            logger.warn(
                `Trying to add the same handler more than once for: ${name}`);
        }
    }

    /**
     *
     * @param name
     * @param handler
     */
    removePresenceListener(name, handler) {
        const tagHandlers = this.presHandlers[name];
        const handlerIdx = tagHandlers ? tagHandlers.indexOf(handler) : -1;

        // eslint-disable-next-line no-negated-condition
        if (handlerIdx !== -1) {
            tagHandlers.splice(handlerIdx, 1);
        } else {
            logger.warn(`Handler for: ${name} was not registered`);
        }
    }

    /**
     * Checks if the user identified by given <tt>mucJid</tt> is the conference
     * focus.
     * @param mucJid the full MUC address of the user to be checked.
     * @returns {boolean|null} <tt>true</tt> if MUC user is the conference focus
     * or <tt>false</tt> if is not. When given <tt>mucJid</tt> does not exist in
     * the MUC then <tt>null</tt> is returned.
     */
    isFocus(mucJid) {
        const member = this.members[mucJid];

        if (member) {
            return member.isFocus;
        }

        return null;
    }

    /**
     *
     */
    isModerator() {
        return this.role === 'moderator';
    }

    /**
     *
     * @param peerJid
     */
    getMemberRole(peerJid) {
        if (this.members[peerJid]) {
            return this.members[peerJid].role;
        }

        return null;
    }

    /**
     *
     * @param mute
     * @param callback
     */
    setVideoMute(mute, callback) {
        this.sendVideoInfoPresence(mute);
        if (callback) {
            callback(mute);
        }
    }

    /**
     *
     * @param mute
     * @param callback
     */
    setAudioMute(mute, callback) {
        return this.sendAudioInfoPresence(mute, callback);
    }

    /**
     *
     * @param mute
     */
    addAudioInfoToPresence(mute) {
        this.addToPresence(
            'audiomuted',
            {
                attributes: { 'xmlns': 'http://jitsi.org/jitmeet/audio' },
                value: mute.toString()
            });
    }

    /**
     *
     * @param mute
     * @param callback
     */
    sendAudioInfoPresence(mute, callback) {
        this.addAudioInfoToPresence(mute);

        // FIXME resend presence on CONNECTED
        this.sendPresence();
        if (callback) {
            callback();
        }
    }

    /**
     *
     * @param mute
     */
    addVideoInfoToPresence(mute) {
        this.addToPresence(
            'videomuted',
            {
                attributes: { 'xmlns': 'http://jitsi.org/jitmeet/video' },
                value: mute.toString()
            });
    }

    /**
     *
     * @param mute
     */
    sendVideoInfoPresence(mute) {
        this.addVideoInfoToPresence(mute);
        this.sendPresence();
    }

    /**
     * Obtains the info about given media advertised in the MUC presence of
     * the participant identified by the given endpoint JID.
     * @param {string} endpointId the endpoint ID mapped to the participant
     * which corresponds to MUC nickname.
     * @param {MediaType} mediaType the type of the media for which presence
     * info will be obtained.
     * @return {PeerMediaInfo} presenceInfo an object with media presence
     * info or <tt>null</tt> either if there is no presence available or if
     * the media type given is invalid.
     */
    getMediaPresenceInfo(endpointId, mediaType) {
        // Will figure out current muted status by looking up owner's presence
        const pres = this.lastPresences[`${this.roomjid}/${endpointId}`];

        if (!pres) {
            // No presence available
            return null;
        }
        const data = {
            muted: false, // unmuted by default
            videoType: undefined // no video type by default
        };
        let mutedNode = null;

        if (mediaType === MediaType.AUDIO) {
            mutedNode = filterNodeFromPresenceJSON(pres, 'audiomuted');
        } else if (mediaType === MediaType.VIDEO) {
            mutedNode = filterNodeFromPresenceJSON(pres, 'videomuted');
            const videoTypeNode = filterNodeFromPresenceJSON(pres, 'videoType');

            if (videoTypeNode.length > 0) {
                data.videoType = videoTypeNode[0].value;
            }
        } else {
            logger.error(`Unsupported media type: ${mediaType}`);

            return null;
        }

        data.muted = mutedNode.length > 0 && mutedNode[0].value === 'true';

        return data;
    }

    /**
     * Returns true if the SIP calls are supported and false otherwise
     */
    isSIPCallingSupported() {
        if (this.moderator) {
            return this.moderator.isSipGatewayEnabled();
        }

        return false;
    }

    /**
     * Dials a number.
     * @param number the number
     */
    dial(number) {
        return this.connection.rayo.dial(number, 'fromnumber',
            Strophe.getBareJidFromJid(this.myroomjid), this.password,
            this.focusMucJid);
    }

    /**
     * Hangup an existing call
     */
    hangup() {
        return this.connection.rayo.hangup();
    }

    /**
     *
     * @returns {Lobby}
     */
    getLobby() {
        return this.lobby;
    }

    /**
     * Returns the phone number for joining the conference.
     */
    getPhoneNumber() {
        return this.phoneNumber;
    }

    /**
     * Returns the pin for joining the conference with phone.
     */
    getPhonePin() {
        return this.phonePin;
    }

    /**
     * Returns the meeting unique ID if any came from backend.
     *
     * @returns {string} - The meeting ID.
     */
    getMeetingId() {
        return this.meetingId;
    }

    /**
     * Mutes remote participant.
     * @param jid of the participant
     * @param mute
     */
    muteParticipant(jid, mute) {
        logger.info('set mute', mute);
        const iqToFocus = $iq(
            { to: this.focusMucJid,
                type: 'set' })
            .c('mute', {
                xmlns: 'http://jitsi.org/jitmeet/audio',
                jid
            })
            .t(mute.toString())
            .up();

        this.connection.sendIQ(
            iqToFocus,
            result => logger.log('set mute', result),
            error => logger.log('set mute error', error));
    }

    /**
     * TODO: Document
     * @param iq
     */
    onMute(iq) {
        const from = iq.getAttribute('from');

        if (from !== this.focusMucJid) {
            logger.warn('Ignored mute from non focus peer');

            return;
        }
        const mute = $(iq).find('mute');

        if (mute.length && mute.text() === 'true') {
            this.eventEmitter.emit(XMPPEvents.AUDIO_MUTED_BY_FOCUS, mute.attr('actor'));
        } else {
            // XXX Why do we support anything but muting? Why do we encode the
            // value in the text of the element? Why do we use a separate XML
            // namespace?
            logger.warn('Ignoring a mute request which does not explicitly '
                + 'specify a positive mute command.');
        }
    }

    /**
     * Clean any listeners or resources, executed on leaving.
     */
    clean() {
        this._removeConnListeners.forEach(remove => remove());
        this._removeConnListeners = [];
    }

    /**
     * Leaves the room. Closes the jingle session.
     * @returns {Promise} which is resolved if XMPPEvents.MUC_LEFT is received
     * less than 10s after sending presence unavailable.
     * Otherwise the promise is rejected.
     */
    leave() {
        return new Promise((resolve, reject) => {
            const timeout = setTimeout(() => onMucLeft(true), 10000);
            const eventEmitter = this.eventEmitter;

            this.clean();

            /**
             *
             * @param doReject
             */
            function onMucLeft(doReject = false) {
                eventEmitter.removeListener(XMPPEvents.MUC_LEFT, onMucLeft);
                clearTimeout(timeout);
                if (doReject) {
                    // the timeout expired
                    reject(new Error('The timeout for the confirmation about '
                        + 'leaving the room expired.'));
                } else {
                    resolve();
                }
            }
            eventEmitter.on(XMPPEvents.MUC_LEFT, onMucLeft);
            this.doLeave();
        });
    }
}

/* eslint-enable newline-per-chained-call */<|MERGE_RESOLUTION|>--- conflicted
+++ resolved
@@ -936,8 +936,6 @@
                 .length;
         const membersKeys = Object.keys(this.members);
 
-<<<<<<< HEAD
-=======
         if (isKick) {
             const actorSelect
                 = $(pres)
@@ -959,7 +957,6 @@
                 Strophe.getResourceFromJid(from));
         }
 
->>>>>>> 6af8eee5
         if (isSelfPresence) {
             // If the status code is 110 this means we're leaving and we would
             // like to remove everyone else from our view, so we trigger the
@@ -980,13 +977,6 @@
         } else {
             delete this.members[from];
             this.onParticipantLeft(from, false);
-<<<<<<< HEAD
-        }
-
-        if (isKick && this.myroomjid === from) {
-            this.eventEmitter.emit(XMPPEvents.KICKED);
-=======
->>>>>>> 6af8eee5
         }
     }
 
