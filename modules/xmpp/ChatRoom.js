/* global $, __filename */

import { getLogger } from 'jitsi-meet-logger';
import { $iq, $msg, $pres, Strophe } from 'strophe.js';

import GlobalOnErrorHandler from '../util/GlobalOnErrorHandler';
import * as JitsiTranscriptionStatus from '../../JitsiTranscriptionStatus';
import Listenable from '../util/Listenable';
import * as MediaType from '../../service/RTC/MediaType';
import { createConferenceEvent } from '../../service/statistics/AnalyticsEvents';
import XMPPEvents from '../../service/xmpp/XMPPEvents';
import Statistics from '../statistics/statistics';

import Moderator from './moderator';

const logger = getLogger(__filename);

export const parser = {
    packet2JSON(xmlElement, nodes) {
        for (const child of Array.from(xmlElement.children)) {
            const node = {
                attributes: {},
                children: [],
                tagName: child.tagName
            };

            for (const attr of Array.from(child.attributes)) {
                node.attributes[attr.name] = attr.value;
            }
            const text = Strophe.getText(child);

            if (text) {
                // Using Strophe.getText will do work for traversing all direct
                // child text nodes but returns an escaped value, which is not
                // desirable at this point.
                node.value = Strophe.xmlunescape(text);
            }
            nodes.push(node);
            this.packet2JSON(child, node.children);
        }
    },
    json2packet(nodes, packet) {
        for (let i = 0; i < nodes.length; i++) {
            const node = nodes[i];

            if (node) {
                packet.c(node.tagName, node.attributes);
                if (node.value) {
                    packet.t(node.value);
                }
                if (node.children) {
                    this.json2packet(node.children, packet);
                }
                packet.up();
            }
        }

        // packet.up();
    }
};

/**
 * Returns array of JS objects from the presence JSON associated with the passed
 / nodeName
 * @param pres the presence JSON
 * @param nodeName the name of the node (videomuted, audiomuted, etc)
 */
function filterNodeFromPresenceJSON(pres, nodeName) {
    const res = [];

    for (let i = 0; i < pres.length; i++) {
        if (pres[i].tagName === nodeName) {
            res.push(pres[i]);
        }
    }

    return res;
}

// XXX As ChatRoom constructs XMPP stanzas and Strophe is build around the idea
// of chaining function calls, allow long function call chains.
/* eslint-disable newline-per-chained-call */

/**
 *
 */
export default class ChatRoom extends Listenable {

    /* eslint-disable max-params */

    /**
     *
     * @param connection
     * @param jid
     * @param password
     * @param XMPP
     * @param options
     * @param {boolean} options.disableFocus - when set to {@code false} will
     * not invite Jicofo into the room. This is intended to be used only by
     * jitsi-meet-spot.
     */
    constructor(connection, jid, password, XMPP, options) {
        super();
        this.xmpp = XMPP;
        this.connection = connection;
        this.roomjid = Strophe.getBareJidFromJid(jid);
        this.myroomjid = jid;
        this.password = password;
        logger.info(`Joined MUC as ${this.myroomjid}`);
        this.members = {};
        this.presMap = {};
        this.presHandlers = {};
        this.joined = false;
        this.role = null;
        this.focusMucJid = null;
        this.noBridgeAvailable = false;
        this.options = options || {};
        this.moderator
            = new Moderator(this.roomjid, this.xmpp, this.eventEmitter, {
                connection: this.xmpp.options,
                conference: this.options
            });
        this.initPresenceMap(options);
        this.lastPresences = {};
        this.phoneNumber = null;
        this.phonePin = null;
        this.connectionTimes = {};
        this.participantPropertyListener = null;

        this.locked = false;
        this.transcriptionStatus = JitsiTranscriptionStatus.OFF;
    }

    /* eslint-enable max-params */

    /**
     *
     */
    initPresenceMap(options = {}) {
        this.presMap.to = this.myroomjid;
        this.presMap.xns = 'http://jabber.org/protocol/muc';
        this.presMap.nodes = [];

        if (options.statsId) {
            this.presMap.nodes.push({
                'tagName': 'stats-id',
                'value': options.statsId
            });
        }

        // We need to broadcast 'videomuted' status from the beginning, cause
        // Jicofo makes decisions based on that. Initialize it with 'false'
        // here.
        this.addVideoInfoToPresence(false);

        if (options.deploymentInfo && options.deploymentInfo.userRegion) {
            this.presMap.nodes.push({
                'tagName': 'region',
                'attributes': {
                    id: options.deploymentInfo.userRegion,
                    xmlns: 'http://jitsi.org/jitsi-meet'
                }
            });
        }
    }

    /**
     * Joins the chat room.
     * @param password
     * @returns {Promise} - resolved when join completes. At the time of this
     * writing it's never rejected.
     */
    join(password) {
        this.password = password;

        return new Promise(resolve => {
            this.options.disableFocus
                && logger.info('Conference focus disabled');

            const preJoin
                = this.options.disableFocus
                    ? Promise.resolve()
                    : this.moderator.allocateConferenceFocus();

            preJoin.then(() => {
                this.sendPresence(true);
                resolve();
            });
        });
    }

    /**
     *
     * @param fromJoin
     */
    sendPresence(fromJoin) {
        const to = this.presMap.to;

        if (!to || (!this.joined && !fromJoin)) {
            // Too early to send presence - not initialized
            return;
        }

        const pres = $pres({ to });

        // xep-0045 defines: "including in the initial presence stanza an empty
        // <x/> element qualified by the 'http://jabber.org/protocol/muc'
        // namespace" and subsequent presences should not include that or it can
        // be considered as joining, and server can send us the message history
        // for the room on every presence
        if (fromJoin) {
            pres.c('x', { xmlns: this.presMap.xns });

            if (this.password) {
                pres.c('password').t(this.password).up();
            }
            pres.up();
        }

        parser.json2packet(this.presMap.nodes, pres);
        this.connection.send(pres);
        if (fromJoin) {
            // XXX We're pressed for time here because we're beginning a complex
            // and/or lengthy conference-establishment process which supposedly
            // involves multiple RTTs. We don't have the time to wait for
            // Strophe to decide to send our IQ.
            this.connection.flush();
        }
    }

    /**
     * Sends the presence unavailable, signaling the server
     * we want to leave the room.
     */
    doLeave() {
        logger.log('do leave', this.myroomjid);
        const pres = $pres({ to: this.myroomjid,
            type: 'unavailable' });

        this.presMap.length = 0;

        // XXX Strophe is asynchronously sending by default. Unfortunately, that
        // means that there may not be enough time to send the unavailable
        // presence. Switching Strophe to synchronous sending is not much of an
        // option because it may lead to a noticeable delay in navigating away
        // from the current location. As a compromise, we will try to increase
        // the chances of sending the unavailable presence within the short time
        // span that we have upon unloading by invoking flush() on the
        // connection. We flush() once before sending/queuing the unavailable
        // presence in order to attemtp to have the unavailable presence at the
        // top of the send queue. We flush() once more after sending/queuing the
        // unavailable presence in order to attempt to have it sent as soon as
        // possible.
        this.connection.flush();
        this.connection.send(pres);
        this.connection.flush();
    }

    /**
     *
     */
    discoRoomInfo() {
        // https://xmpp.org/extensions/xep-0045.html#disco-roominfo

        const getInfo
            = $iq({
                type: 'get',
                to: this.roomjid
            })
                .c('query', { xmlns: Strophe.NS.DISCO_INFO });

        this.connection.sendIQ(getInfo, result => {
            const locked
                = $(result).find('>query>feature[var="muc_passwordprotected"]')
                    .length
                    === 1;

            if (locked !== this.locked) {
                this.eventEmitter.emit(XMPPEvents.MUC_LOCK_CHANGED, locked);
                this.locked = locked;
            }

            const meetingIdValEl
                = $(result).find('>query>x[type="result"]>field[var="muc#roominfo_meetingId"]>value');

            if (meetingIdValEl.length) {
                this.setMeetingId(meetingIdValEl.text());
            } else {
                logger.trace('No meeting ID from backend');
            }
        }, error => {
            GlobalOnErrorHandler.callErrorHandler(error);
            logger.error('Error getting room info: ', error);
        });
    }

    /**
     * Sets the meeting unique Id (received from the backend).
     *
     * @param {string} meetingId - The new meetings id.
     * @returns {void}
     */
    setMeetingId(meetingId) {
        if (this.meetingId !== meetingId) {
            if (this.meetingId) {
                logger.warn(`Meeting Id changed from:${this.meetingId} to:${meetingId}`);
            }
            this.meetingId = meetingId;

            // The name of the action is a little bit confusing but it seems this is the preferred name by the consumers
            // of the analytics events.
            Statistics.sendAnalytics(createConferenceEvent('joined', { meetingId }));
        }
    }

    /**
     *
     */
    createNonAnonymousRoom() {
        // http://xmpp.org/extensions/xep-0045.html#createroom-reserved

        const getForm = $iq({ type: 'get',
            to: this.roomjid })
            .c('query', { xmlns: 'http://jabber.org/protocol/muc#owner' })
            .c('x', { xmlns: 'jabber:x:data',
                type: 'submit' });

        const self = this;

        this.connection.sendIQ(getForm, form => {
            if (!$(form).find(
                    '>query>x[xmlns="jabber:x:data"]'
                    + '>field[var="muc#roomconfig_whois"]').length) {
                const errmsg = 'non-anonymous rooms not supported';

                GlobalOnErrorHandler.callErrorHandler(new Error(errmsg));
                logger.error(errmsg);

                return;
            }

            const formSubmit = $iq({ to: self.roomjid,
                type: 'set' })
                .c('query', { xmlns: 'http://jabber.org/protocol/muc#owner' });

            formSubmit.c('x', { xmlns: 'jabber:x:data',
                type: 'submit' });

            formSubmit.c('field', { 'var': 'FORM_TYPE' })
                .c('value')
                .t('http://jabber.org/protocol/muc#roomconfig').up().up();

            formSubmit.c('field', { 'var': 'muc#roomconfig_whois' })
                .c('value').t('anyone').up().up();

            self.connection.sendIQ(formSubmit);

        }, error => {
            GlobalOnErrorHandler.callErrorHandler(error);
            logger.error('Error getting room configuration form: ', error);
        });
    }

    /**
     *
     * @param pres
     */
    onPresence(pres) {
        const from = pres.getAttribute('from');
        const member = {};
        const statusEl = pres.getElementsByTagName('status')[0];

        if (statusEl) {
            member.status = statusEl.textContent || '';
        }
        let hasStatusUpdate = false;
        let hasVersionUpdate = false;
        const xElement
            = pres.getElementsByTagNameNS(
                'http://jabber.org/protocol/muc#user', 'x')[0];
        const mucUserItem
            = xElement && xElement.getElementsByTagName('item')[0];

        member.affiliation
            = mucUserItem && mucUserItem.getAttribute('affiliation');
        member.role = mucUserItem && mucUserItem.getAttribute('role');

        // Focus recognition
        const jid = mucUserItem && mucUserItem.getAttribute('jid');

        member.jid = jid;
        member.isFocus
            = jid && jid.indexOf(`${this.moderator.getFocusUserJid()}/`) === 0;
        member.isHiddenDomain
            = jid && jid.indexOf('@') > 0
                && this.options.hiddenDomain
                    === jid.substring(jid.indexOf('@') + 1, jid.indexOf('/'));

        this.eventEmitter.emit(XMPPEvents.PRESENCE_RECEIVED, {
            fromHiddenDomain: member.isHiddenDomain,
            presence: pres
        });

        const xEl = pres.querySelector('x');

        if (xEl) {
            xEl.remove();
        }

        const nodes = [];

        parser.packet2JSON(pres, nodes);
        this.lastPresences[from] = nodes;

        // process nodes to extract data needed for MUC_JOINED and
        // MUC_MEMBER_JOINED events
        const extractIdentityInformation = node => {
            const identity = {};
            const userInfo = node.children.find(c => c.tagName === 'user');

            if (userInfo) {
                identity.user = {};
                for (const tag of [ 'id', 'name', 'avatar' ]) {
                    const child
                        = userInfo.children.find(c => c.tagName === tag);

                    if (child) {
                        identity.user[tag] = child.value;
                    }
                }
            }
            const groupInfo = node.children.find(c => c.tagName === 'group');

            if (groupInfo) {
                identity.group = groupInfo.value;
            }

            return identity;
        };

        for (let i = 0; i < nodes.length; i++) {
            const node = nodes[i];

            switch (node.tagName) {
            case 'bot': {
                const { attributes } = node;

                if (!attributes) {
                    break;
                }
                const { type } = attributes;

                member.botType = type;
                break;
            }
            case 'nick':
                member.nick = node.value;
                break;
            case 'userId':
                member.id = node.value;
                break;
            case 'stats-id':
                member.statsID = node.value;
                break;
            case 'identity':
                member.identity = extractIdentityInformation(node);
                break;
            case 'stat': {
                const { attributes } = node;

                if (!attributes) {
                    break;
                }
                const { name } = attributes;

                if (name === 'version') {
                    member.version = attributes.value;
                }
                break;
            }
            }
        }

        if (from === this.myroomjid) {
            const newRole
                = member.affiliation === 'owner' ? member.role : 'none';

            if (this.role !== newRole) {
                this.role = newRole;
                this.eventEmitter.emit(
                    XMPPEvents.LOCAL_ROLE_CHANGED,
                    this.role);
            }
            if (!this.joined) {
                this.joined = true;
                const now = this.connectionTimes['muc.joined']
                    = window.performance.now();

                logger.log('(TIME) MUC joined:\t', now);

                // set correct initial state of locked
                if (this.password) {
                    this.locked = true;
                }

                // Re-send presence in case any presence updates were added,
                // but blocked from sending, during the join process.
                this.sendPresence();

                this.eventEmitter.emit(XMPPEvents.MUC_JOINED);

                // Now let's check the disco-info to retrieve the
                // meeting Id if any
                this.discoRoomInfo();
            }
        } else if (jid === undefined) {
            logger.info('Ignoring member with undefined JID');
        } else if (this.members[from] === undefined) {
            // new participant
            this.members[from] = member;
            logger.log('entered', from, member);
            hasStatusUpdate = member.status !== undefined;
            hasVersionUpdate = member.version !== undefined;
            if (member.isFocus) {
                this._initFocus(from, jid);
            } else {
                // identity is being added to member joined, so external
                // services can be notified for that (currently identity is
                // not used inside library)
                this.eventEmitter.emit(
                    XMPPEvents.MUC_MEMBER_JOINED,
                    from,
                    member.nick,
                    member.role,
                    member.isHiddenDomain,
                    member.statsID,
                    member.status,
                    member.identity,
                    member.botType);

                // we are reporting the status with the join
                // so we do not want a second event about status update
                hasStatusUpdate = false;
            }
        } else {
            // Presence update for existing participant
            // Watch role change:
            const memberOfThis = this.members[from];

            if (memberOfThis.role !== member.role) {
                memberOfThis.role = member.role;
                this.eventEmitter.emit(
                    XMPPEvents.MUC_ROLE_CHANGED, from, member.role);
            }

            // fire event that botType had changed
            if (memberOfThis.botType !== member.botType) {
                memberOfThis.botType = member.botType;
                this.eventEmitter.emit(
                    XMPPEvents.MUC_MEMBER_BOT_TYPE_CHANGED,
                    from,
                    member.botType);
            }

            if (member.isFocus) {
                // From time to time first few presences of the focus are not
                // containing it's jid. That way we can mark later the focus
                // member instead of not marking it at all and not starting the
                // conference.
                // FIXME: Maybe there is a better way to handle this issue. It
                // seems there is some period of time in prosody that the
                // configuration form is received but not applied. And if any
                // participant joins during that period of time the first
                // presence from the focus won't contain
                // <item jid="focus..." />.
                memberOfThis.isFocus = true;
                this._initFocus(from, jid);
            }

            // store the new display name
            if (member.displayName) {
                memberOfThis.displayName = member.displayName;
            }

            // update stored status message to be able to detect changes
            if (memberOfThis.status !== member.status) {
                hasStatusUpdate = true;
                memberOfThis.status = member.status;
            }

            if (memberOfThis.version !== member.version) {
                hasVersionUpdate = true;
                memberOfThis.version = member.version;
            }
        }

        // after we had fired member or room joined events, lets fire events
        // for the rest info we got in presence
        for (let i = 0; i < nodes.length; i++) {
            const node = nodes[i];

            switch (node.tagName) {
            case 'nick':
                if (!member.isFocus) {
                    const displayName
                        = this.xmpp.options.displayJids
                            ? Strophe.getResourceFromJid(from)
                            : member.nick;

                    this.eventEmitter.emit(
                        XMPPEvents.DISPLAY_NAME_CHANGED,
                        from,
                        displayName);
                }
                break;
            case 'bridgeNotAvailable':
                if (member.isFocus && !this.noBridgeAvailable) {
                    this.noBridgeAvailable = true;
                    this.eventEmitter.emit(XMPPEvents.BRIDGE_DOWN);
                }
                break;
            case 'conference-properties':
                if (member.isFocus) {
                    const properties = {};

                    for (let j = 0; j < node.children.length; j++) {
                        const { attributes } = node.children[j];

                        if (attributes && attributes.key) {
                            properties[attributes.key] = attributes.value;
                        }
                    }

                    this.eventEmitter.emit(
                        XMPPEvents.CONFERENCE_PROPERTIES_CHANGED, properties);
                }
                break;
            case 'transcription-status': {
                const { attributes } = node;

                if (!attributes) {
                    break;
                }

                const { status } = attributes;

                if (status && status !== this.transcriptionStatus) {
                    this.transcriptionStatus = status;
                    this.eventEmitter.emit(
                        XMPPEvents.TRANSCRIPTION_STATUS_CHANGED,
                        status
                    );
                }


                break;
            }
            case 'call-control': {
                const att = node.attributes;

                if (!att) {
                    break;
                }
                this.phoneNumber = att.phone || null;
                this.phonePin = att.pin || null;
                this.eventEmitter.emit(XMPPEvents.PHONE_NUMBER_CHANGED);
                break;
            }
            default:
                this.processNode(node, from);
            }
        }

        // Trigger status message update if necessary
        if (hasStatusUpdate) {
            this.eventEmitter.emit(
                XMPPEvents.PRESENCE_STATUS,
                from,
                member.status);
        }

        if (hasVersionUpdate) {
            logger.info(`Received version for ${jid}: ${member.version}`);
        }
    }

    /**
     * Initialize some properties when the focus participant is verified.
     * @param from jid of the focus
     * @param mucJid the jid of the focus in the muc
     */
    _initFocus(from, mucJid) {
        this.focusMucJid = from;

        logger.info(`Ignore focus: ${from}, real JID: ${mucJid}`);
    }

    /**
     * Sets the special listener to be used for "command"s whose name starts
     * with "jitsi_participant_".
     */
    setParticipantPropertyListener(listener) {
        this.participantPropertyListener = listener;
    }

    /**
     *
     * @param node
     * @param from
     */
    processNode(node, from) {
        // make sure we catch all errors coming from any handler
        // otherwise we can remove the presence handler from strophe
        try {
            let tagHandlers = this.presHandlers[node.tagName];

            if (node.tagName.startsWith('jitsi_participant_')) {
                tagHandlers = [ this.participantPropertyListener ];
            }

            if (tagHandlers) {
                tagHandlers.forEach(handler => {
                    handler(node, Strophe.getResourceFromJid(from), from);
                });
            }
        } catch (e) {
            GlobalOnErrorHandler.callErrorHandler(e);
            logger.error(`Error processing:${node.tagName} node.`, e);
        }
    }

    /**
     * Send text message to the other participants in the conference
     * @param message
     * @param elementName
     * @param nickname
     */
    sendMessage(message, elementName, nickname) {
        const msg = $msg({ to: this.roomjid,
            type: 'groupchat' });

        // We are adding the message in a packet extension. If this element
        // is different from 'body', we add a custom namespace.
        // e.g. for 'json-message' extension of message stanza.
        if (elementName === 'body') {
            msg.c(elementName, message).up();
        } else {
            msg.c(elementName, { xmlns: 'http://jitsi.org/jitmeet' }, message)
                .up();
        }
        if (nickname) {
            msg.c('nick', { xmlns: 'http://jabber.org/protocol/nick' })
                .t(nickname)
                .up()
                .up();
        }
        this.connection.send(msg);
        this.eventEmitter.emit(XMPPEvents.SENDING_CHAT_MESSAGE, message);
    }

    /* eslint-disable max-params */
    /**
     * Send private text message to another participant of the conference
     * @param id id/muc resource of the receiver
     * @param message
     * @param elementName
     * @param nickname
     */
    sendPrivateMessage(id, message, elementName, nickname) {
        const msg = $msg({ to: `${this.roomjid}/${id}`,
            type: 'chat' });

        // We are adding the message in packet. If this element is different
        // from 'body', we add our custom namespace for the same.
        // e.g. for 'json-message' message extension.
        if (elementName === 'body') {
            msg.c(elementName, message).up();
        } else {
            msg.c(elementName, { xmlns: 'http://jitsi.org/jitmeet' }, message)
                .up();
        }
        if (nickname) {
            msg.c('nick', { xmlns: 'http://jabber.org/protocol/nick' })
                .t(nickname)
                .up()
                .up();
        }

        this.connection.send(msg);
        this.eventEmitter.emit(
            XMPPEvents.SENDING_PRIVATE_CHAT_MESSAGE, message);
    }
    /* eslint-enable max-params */

    /**
     *
     * @param subject
     */
    setSubject(subject) {
        const msg = $msg({ to: this.roomjid,
            type: 'groupchat' });

        msg.c('subject', subject);
        this.connection.send(msg);
    }

    /**
     * Called when participant leaves.
     * @param jid the jid of the participant that leaves
     * @param skipEvents optional params to skip any events, including check
     * whether this is the focus that left
     */
    onParticipantLeft(jid, skipEvents) {
        delete this.lastPresences[jid];

        if (skipEvents) {
            return;
        }

        this.eventEmitter.emit(XMPPEvents.MUC_MEMBER_LEFT, jid);

        this.moderator.onMucMemberLeft(jid);
    }

    /**
     *
     * @param pres
     * @param from
     */
    onPresenceUnavailable(pres, from) {
        // ignore presence
        if ($(pres).find('>ignore[xmlns="http://jitsi.org/jitmeet/"]').length) {
            return true;
        }

        // room destroyed ?
        if ($(pres).find('>x[xmlns="http://jabber.org/protocol/muc#user"]'
            + '>destroy').length) {
            let reason;
            const reasonSelect
                = $(pres).find(
                    '>x[xmlns="http://jabber.org/protocol/muc#user"]'
                        + '>destroy>reason');

            if (reasonSelect.length) {
                reason = reasonSelect.text();
            }

            this.eventEmitter.emit(XMPPEvents.MUC_DESTROYED, reason);
            this.connection.emuc.doLeave(this.roomjid);

            return true;
        }

        // Status code 110 indicates that this notification is "self-presence".
        const isSelfPresence
            = $(pres)
                .find(
                    '>x[xmlns="http://jabber.org/protocol/muc#user"]>'
                        + 'status[code="110"]')
                .length;
        const isKick
            = $(pres)
                .find(
                    '>x[xmlns="http://jabber.org/protocol/muc#user"]'
                        + '>status[code="307"]')
                .length;
        const membersKeys = Object.keys(this.members);

<<<<<<< HEAD
        if (isSelfPresence) {
=======
        if (isKick) {
            const actorSelect
                = $(pres)
                .find('>x[xmlns="http://jabber.org/protocol/muc#user"]>item>actor');

            let actorNick;

            if (actorSelect.length) {
                actorNick = actorSelect.attr('nick');
            }

            // if no member is found this is the case we had kicked someone
            // and we are not in the list of members
            if (membersKeys.find(jid => Strophe.getResourceFromJid(jid) === actorNick)) {
                // we first fire the kicked so we can show the participant
                // who kicked, before notifying that participant left
                // we fire kicked for us and for any participant kicked
                this.eventEmitter.emit(
                    XMPPEvents.KICKED,
                    isSelfPresence,
                    actorNick,
                    Strophe.getResourceFromJid(from));
            }
        }

        if (!isSelfPresence) {
            delete this.members[from];
            this.onParticipantLeft(from, false);
        } else if (membersKeys.length > 0) {
>>>>>>> 9ba4c15e
            // If the status code is 110 this means we're leaving and we would
            // like to remove everyone else from our view, so we trigger the
            // event.
            membersKeys.forEach(jid => {
                const member = this.members[jid];

                delete this.members[jid];
                this.onParticipantLeft(jid, member.isFocus);
            });
            this.connection.emuc.doLeave(this.roomjid);

            // we fire muc_left only if this is not a kick,
            // kick has both statuses 110 and 307.
            if (!isKick) {
                this.eventEmitter.emit(XMPPEvents.MUC_LEFT);
            }
        } else {
            delete this.members[from];
            this.onParticipantLeft(from, false);
        }
    }

    /**
     *
     * @param msg
     * @param from
     */
    onMessage(msg, from) {
        const nick
            = $(msg).find('>nick[xmlns="http://jabber.org/protocol/nick"]')
                .text()
            || Strophe.getResourceFromJid(from);

        const type = msg.getAttribute('type');

        if (type === 'error') {
            const errorMsg = $(msg).find('>error>text').text();

            this.eventEmitter.emit(XMPPEvents.CHAT_ERROR_RECEIVED, errorMsg);

            return true;
        }

        const txt = $(msg).find('>body').text();
        const subject = $(msg).find('>subject');

        if (subject.length) {
            const subjectText = subject.text();

            if (subjectText || subjectText === '') {
                this.eventEmitter.emit(XMPPEvents.SUBJECT_CHANGED, subjectText);
                logger.log(`Subject is changed to ${subjectText}`);
            }
        }

        // xep-0203 delay
        let stamp = $(msg).find('>delay').attr('stamp');

        if (!stamp) {
            // or xep-0091 delay, UTC timestamp
            stamp = $(msg).find('>[xmlns="jabber:x:delay"]').attr('stamp');

            if (stamp) {
                // the format is CCYYMMDDThh:mm:ss
                const dateParts
                    = stamp.match(/(\d{4})(\d{2})(\d{2}T\d{2}:\d{2}:\d{2})/);

                stamp = `${dateParts[1]}-${dateParts[2]}-${dateParts[3]}Z`;
            }
        }

        if (from === this.roomjid
                && $(msg).find('>x[xmlns="http://jabber.org/protocol/muc#user"]>status[code="104"]').length) {
            this.discoRoomInfo();
        }
        const jsonMessage = $(msg).find('>json-message').text();
        const parsedJson = this.xmpp.tryParseJSONAndVerify(jsonMessage);

        // We emit this event if the message is a valid json, and is not
        // delivered after a delay, i.e. stamp is undefined.
        // e.g. - subtitles should not be displayed if delayed.
        if (parsedJson && stamp === undefined) {
            this.eventEmitter.emit(XMPPEvents.JSON_MESSAGE_RECEIVED,
                from, parsedJson);

            return;
        }

        if (txt) {
            if (type === 'chat') {
                this.eventEmitter.emit(XMPPEvents.PRIVATE_MESSAGE_RECEIVED,
                        from, nick, txt, this.myroomjid, stamp);
            } else if (type === 'groupchat') {
                this.eventEmitter.emit(XMPPEvents.MESSAGE_RECEIVED,
                        from, nick, txt, this.myroomjid, stamp);
            }
        }
    }

    /**
     *
     * @param pres
     * @param from
     */
    onPresenceError(pres, from) {
        if ($(pres)
                .find(
                    '>error[type="auth"]'
                        + '>not-authorized['
                        + 'xmlns="urn:ietf:params:xml:ns:xmpp-stanzas"]')
                .length) {
            logger.log('on password required', from);
            this.eventEmitter.emit(XMPPEvents.PASSWORD_REQUIRED);
        } else if ($(pres)
                .find(
                    '>error[type="cancel"]'
                        + '>not-allowed['
                        + 'xmlns="urn:ietf:params:xml:ns:xmpp-stanzas"]')
                .length) {
            const toDomain = Strophe.getDomainFromJid(pres.getAttribute('to'));

            if (toDomain === this.xmpp.options.hosts.anonymousdomain) {
                // enter the room by replying with 'not-authorized'. This would
                // result in reconnection from authorized domain.
                // We're either missing Jicofo/Prosody config for anonymous
                // domains or something is wrong.
                this.eventEmitter.emit(XMPPEvents.ROOM_JOIN_ERROR);

            } else {
                logger.warn('onPresError ', pres);
                this.eventEmitter.emit(
                    XMPPEvents.ROOM_CONNECT_NOT_ALLOWED_ERROR);
            }
        } else if ($(pres).find('>error>service-unavailable').length) {
            logger.warn('Maximum users limit for the room has been reached',
                pres);
            this.eventEmitter.emit(XMPPEvents.ROOM_MAX_USERS_ERROR);
        } else {
            logger.warn('onPresError ', pres);
            this.eventEmitter.emit(XMPPEvents.ROOM_CONNECT_ERROR);
        }
    }

    /**
     *
     * @param jid
     */
    kick(jid) {
        const kickIQ = $iq({ to: this.roomjid,
            type: 'set' })
            .c('query', { xmlns: 'http://jabber.org/protocol/muc#admin' })
            .c('item', { nick: Strophe.getResourceFromJid(jid),
                role: 'none' })
            .c('reason').t('You have been kicked.').up().up().up();

        this.connection.sendIQ(
            kickIQ,
            result => logger.log('Kick participant with jid: ', jid, result),
            error => logger.log('Kick participant error: ', error));
    }

    /* eslint-disable max-params */

    /**
     *
     * @param key
     * @param onSuccess
     * @param onError
     * @param onNotSupported
     */
    lockRoom(key, onSuccess, onError, onNotSupported) {
        // http://xmpp.org/extensions/xep-0045.html#roomconfig
        this.connection.sendIQ(
            $iq({
                to: this.roomjid,
                type: 'get'
            })
                .c('query', { xmlns: 'http://jabber.org/protocol/muc#owner' }),
            res => {
                if ($(res)
                        .find(
                            '>query>x[xmlns="jabber:x:data"]'
                                + '>field[var="muc#roomconfig_roomsecret"]')
                        .length) {
                    const formsubmit
                        = $iq({
                            to: this.roomjid,
                            type: 'set'
                        })
                            .c('query', {
                                xmlns: 'http://jabber.org/protocol/muc#owner'
                            });

                    formsubmit.c('x', {
                        xmlns: 'jabber:x:data',
                        type: 'submit'
                    });
                    formsubmit
                        .c('field', { 'var': 'FORM_TYPE' })
                        .c('value')
                        .t('http://jabber.org/protocol/muc#roomconfig')
                        .up()
                        .up();
                    formsubmit
                        .c('field', { 'var': 'muc#roomconfig_roomsecret' })
                        .c('value')
                        .t(key)
                        .up()
                        .up();

                    // Fixes a bug in prosody 0.9.+
                    // https://prosody.im/issues/issue/373
                    formsubmit
                        .c('field', { 'var': 'muc#roomconfig_whois' })
                        .c('value')
                        .t('anyone')
                        .up()
                        .up();

                    // FIXME: is muc#roomconfig_passwordprotectedroom required?
                    this.connection.sendIQ(formsubmit, onSuccess, onError);
                } else {
                    onNotSupported();
                }
            },
            onError);
    }

    /* eslint-enable max-params */

    /**
     *
     * @param key
     * @param values
     */
    addToPresence(key, values) {
        values.tagName = key;
        this.removeFromPresence(key);
        this.presMap.nodes.push(values);
    }

    /**
     * Retreives a value from the presence map.
     *
     * @param {string} key - The key to find the value for.
     * @returns {Object?}
     */
    getFromPresence(key) {
        return this.presMap.nodes.find(node => key === node.tagName);
    }

    /**
     *
     * @param key
     */
    removeFromPresence(key) {
        const nodes = this.presMap.nodes.filter(node => key !== node.tagName);

        this.presMap.nodes = nodes;
    }

    /**
     *
     * @param name
     * @param handler
     */
    addPresenceListener(name, handler) {
        if (typeof handler !== 'function') {
            throw new Error('"handler" is not a function');
        }
        let tagHandlers = this.presHandlers[name];

        if (!tagHandlers) {
            this.presHandlers[name] = tagHandlers = [];
        }
        if (tagHandlers.indexOf(handler) === -1) {
            tagHandlers.push(handler);
        } else {
            logger.warn(
                `Trying to add the same handler more than once for: ${name}`);
        }
    }

    /**
     *
     * @param name
     * @param handler
     */
    removePresenceListener(name, handler) {
        const tagHandlers = this.presHandlers[name];
        const handlerIdx = tagHandlers ? tagHandlers.indexOf(handler) : -1;

        // eslint-disable-next-line no-negated-condition
        if (handlerIdx !== -1) {
            tagHandlers.splice(handlerIdx, 1);
        } else {
            logger.warn(`Handler for: ${name} was not registered`);
        }
    }

    /**
     * Checks if the user identified by given <tt>mucJid</tt> is the conference
     * focus.
     * @param mucJid the full MUC address of the user to be checked.
     * @returns {boolean|null} <tt>true</tt> if MUC user is the conference focus
     * or <tt>false</tt> if is not. When given <tt>mucJid</tt> does not exist in
     * the MUC then <tt>null</tt> is returned.
     */
    isFocus(mucJid) {
        const member = this.members[mucJid];

        if (member) {
            return member.isFocus;
        }

        return null;
    }

    /**
     *
     */
    isModerator() {
        return this.role === 'moderator';
    }

    /**
     *
     * @param peerJid
     */
    getMemberRole(peerJid) {
        if (this.members[peerJid]) {
            return this.members[peerJid].role;
        }

        return null;
    }

    /**
     *
     * @param mute
     * @param callback
     */
    setVideoMute(mute, callback) {
        this.sendVideoInfoPresence(mute);
        if (callback) {
            callback(mute);
        }
    }

    /**
     *
     * @param mute
     * @param callback
     */
    setAudioMute(mute, callback) {
        return this.sendAudioInfoPresence(mute, callback);
    }

    /**
     *
     * @param mute
     */
    addAudioInfoToPresence(mute) {
        this.removeFromPresence('audiomuted');
        this.addToPresence(
            'audiomuted',
            {
                attributes: { 'xmlns': 'http://jitsi.org/jitmeet/audio' },
                value: mute.toString()
            });
    }

    /**
     *
     * @param mute
     * @param callback
     */
    sendAudioInfoPresence(mute, callback) {
        this.addAudioInfoToPresence(mute);
        if (this.connection) {
            this.sendPresence();
        }
        if (callback) {
            callback();
        }
    }

    /**
     *
     * @param mute
     */
    addVideoInfoToPresence(mute) {
        this.removeFromPresence('videomuted');
        this.addToPresence(
            'videomuted',
            {
                attributes: { 'xmlns': 'http://jitsi.org/jitmeet/video' },
                value: mute.toString()
            });
    }

    /**
     *
     * @param mute
     */
    sendVideoInfoPresence(mute) {
        this.addVideoInfoToPresence(mute);
        if (!this.connection) {
            return;
        }
        this.sendPresence();
    }

    /**
     * Obtains the info about given media advertised in the MUC presence of
     * the participant identified by the given endpoint JID.
     * @param {string} endpointId the endpoint ID mapped to the participant
     * which corresponds to MUC nickname.
     * @param {MediaType} mediaType the type of the media for which presence
     * info will be obtained.
     * @return {PeerMediaInfo} presenceInfo an object with media presence
     * info or <tt>null</tt> either if there is no presence available or if
     * the media type given is invalid.
     */
    getMediaPresenceInfo(endpointId, mediaType) {
        // Will figure out current muted status by looking up owner's presence
        const pres = this.lastPresences[`${this.roomjid}/${endpointId}`];

        if (!pres) {
            // No presence available
            return null;
        }
        const data = {
            muted: false, // unmuted by default
            videoType: undefined // no video type by default
        };
        let mutedNode = null;

        if (mediaType === MediaType.AUDIO) {
            mutedNode = filterNodeFromPresenceJSON(pres, 'audiomuted');
        } else if (mediaType === MediaType.VIDEO) {
            mutedNode = filterNodeFromPresenceJSON(pres, 'videomuted');
            const videoTypeNode = filterNodeFromPresenceJSON(pres, 'videoType');

            if (videoTypeNode.length > 0) {
                data.videoType = videoTypeNode[0].value;
            }
        } else {
            logger.error(`Unsupported media type: ${mediaType}`);

            return null;
        }

        data.muted = mutedNode.length > 0 && mutedNode[0].value === 'true';

        return data;
    }

    /**
     * Returns true if the SIP calls are supported and false otherwise
     */
    isSIPCallingSupported() {
        if (this.moderator) {
            return this.moderator.isSipGatewayEnabled();
        }

        return false;
    }

    /**
     * Dials a number.
     * @param number the number
     */
    dial(number) {
        return this.connection.rayo.dial(number, 'fromnumber',
            Strophe.getBareJidFromJid(this.myroomjid), this.password,
            this.focusMucJid);
    }

    /**
     * Hangup an existing call
     */
    hangup() {
        return this.connection.rayo.hangup();
    }

    /**
     * Returns the phone number for joining the conference.
     */
    getPhoneNumber() {
        return this.phoneNumber;
    }

    /**
     * Returns the pin for joining the conference with phone.
     */
    getPhonePin() {
        return this.phonePin;
    }

    /**
     * Returns the meeting unique ID if any came from backend.
     *
     * @returns {string} - The meeting ID.
     */
    getMeetingId() {
        return this.meetingId;
    }

    /**
     * Mutes remote participant.
     * @param jid of the participant
     * @param mute
     */
    muteParticipant(jid, mute) {
        logger.info('set mute', mute);
        const iqToFocus = $iq(
            { to: this.focusMucJid,
                type: 'set' })
            .c('mute', {
                xmlns: 'http://jitsi.org/jitmeet/audio',
                jid
            })
            .t(mute.toString())
            .up();

        this.connection.sendIQ(
            iqToFocus,
            result => logger.log('set mute', result),
            error => logger.log('set mute error', error));
    }

    /**
     * TODO: Document
     * @param iq
     */
    onMute(iq) {
        const from = iq.getAttribute('from');

        if (from !== this.focusMucJid) {
            logger.warn('Ignored mute from non focus peer');

            return;
        }
        const mute = $(iq).find('mute');

        if (mute.length && mute.text() === 'true') {
            this.eventEmitter.emit(XMPPEvents.AUDIO_MUTED_BY_FOCUS, mute.attr('actor'));
        } else {
            // XXX Why do we support anything but muting? Why do we encode the
            // value in the text of the element? Why do we use a separate XML
            // namespace?
            logger.warn('Ignoring a mute request which does not explicitly '
                + 'specify a positive mute command.');
        }
    }

    /**
     * Leaves the room. Closes the jingle session.
     * @returns {Promise} which is resolved if XMPPEvents.MUC_LEFT is received
     * less than 10s after sending presence unavailable.
     * Otherwise the promise is rejected.
     */
    leave() {
        return new Promise((resolve, reject) => {
            const timeout = setTimeout(() => onMucLeft(true), 10000);
            const eventEmitter = this.eventEmitter;

            /**
             *
             * @param doReject
             */
            function onMucLeft(doReject = false) {
                eventEmitter.removeListener(XMPPEvents.MUC_LEFT, onMucLeft);
                clearTimeout(timeout);
                if (doReject) {
                    // the timeout expired
                    reject(new Error('The timeout for the confirmation about '
                        + 'leaving the room expired.'));
                } else {
                    resolve();
                }
            }
            eventEmitter.on(XMPPEvents.MUC_LEFT, onMucLeft);
            this.doLeave();
        });
    }
}

/* eslint-enable newline-per-chained-call */<|MERGE_RESOLUTION|>--- conflicted
+++ resolved
@@ -867,9 +867,6 @@
                 .length;
         const membersKeys = Object.keys(this.members);
 
-<<<<<<< HEAD
-        if (isSelfPresence) {
-=======
         if (isKick) {
             const actorSelect
                 = $(pres)
@@ -899,7 +896,6 @@
             delete this.members[from];
             this.onParticipantLeft(from, false);
         } else if (membersKeys.length > 0) {
->>>>>>> 9ba4c15e
             // If the status code is 110 this means we're leaving and we would
             // like to remove everyone else from our view, so we trigger the
             // event.
@@ -916,9 +912,6 @@
             if (!isKick) {
                 this.eventEmitter.emit(XMPPEvents.MUC_LEFT);
             }
-        } else {
-            delete this.members[from];
-            this.onParticipantLeft(from, false);
         }
     }
 
