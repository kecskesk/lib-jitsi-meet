--- conflicted
+++ resolved
@@ -600,26 +600,17 @@
             const evType = ev.type;
 
             if (evType === 'beforeunload' || evType === 'unload') {
-<<<<<<< HEAD
-                // XXX Whatever we said above, synchronous sending is the best
-                // (known) way to properly disconnect from the XMPP server.
-                // Consequently, it may be fine to have the source code and
-                // comment it in or out depending on whether we want to run with
-                // it for some time.
-                // This no longer works in Chrome
-                // this.connection.options.sync = true;
-=======
                 // XXX Whatever we said above, synchronous sending is the best (known) way to properly disconnect from
                 // the XMPP server. Consequently, it may be fine to have the source code and comment it in or out
                 // depending on whether we want to run with it for some time.
-                this.connection.options.sync = true;
+                // This no longer works in Chrome
+                // this.connection.options.sync = true;
 
                 // This is needed in some browsers where sync xhr sending is disabled by default on unload.
                 if (this.connection.sendUnavailableBeacon()) {
 
                     return;
                 }
->>>>>>> 6af8eee5
             }
         }
 
