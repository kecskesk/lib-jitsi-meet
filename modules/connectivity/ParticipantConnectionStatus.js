--- conflicted
+++ resolved
@@ -24,11 +24,7 @@
  *
  * @type {number}
  */
-<<<<<<< HEAD
 const DEFAULT_RTC_MUTE_TIMEOUT = 120000;
-=======
-const DEFAULT_RTC_MUTE_TIMEOUT = 10000;
->>>>>>> 6af8eee5
 
 /**
  * The time to wait a track to be restored. Track which was out of lastN
@@ -38,11 +34,7 @@
  * interrupted.
  * @type {number}
  */
-<<<<<<< HEAD
 const DEFAULT_RESTORING_TIMEOUT = 120000;
-=======
-const DEFAULT_RESTORING_TIMEOUT = 10000;
->>>>>>> 6af8eee5
 
 /**
  * Participant connection statuses.
