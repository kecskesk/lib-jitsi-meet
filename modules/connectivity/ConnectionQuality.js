--- conflicted
+++ resolved
@@ -239,7 +239,6 @@
         this._timeLastBwCapRemoved = -1;
 
         // We assume a global startBitrate value for the sake of simplicity.
-<<<<<<< HEAD
         if (getUrlParameterAsNumberOrNull('startBitrate') &&  getUrlParameterAsNumberOrNull('startBitrate') > 0) {
             // value coming as an URL parameter has the highest priority
             startBitrate = getUrlParameterAsNumberOrNull('startBitrate');
@@ -257,10 +256,6 @@
         } else {
             // let's use the default value
             maxBitrateTarget = MAX_TARGET_BITRATE;
-=======
-        if (options.config.startBitrate && options.config.startBitrate > 0) {
-            startBitrate = options.config.startBitrate;
->>>>>>> 6af8eee5
         }
 
         logger.log('Video bitrate constraints: start:' + startBitrate + ' maxTarget: ' + maxBitrateTarget);
