import { getLogger } from 'jitsi-meet-logger';
import { BrowserDetection } from 'js-utils';

const logger = getLogger(__filename);

// TODO: Move this code to js-utils.

// NOTE: Now we are extending BrowserDetection in order to preserve
// RTCBrowserType interface but maybe it worth exporting BrowserCapabilities
// and BrowserDetection as separate objects in future.

/**
 * Implements browser capabilities for lib-jitsi-meet.
 */
export default class BrowserCapabilities extends BrowserDetection {
    /**
     * Creates new BrowserCapabilities instance.
     */
    constructor() {
        super();
        logger.info(
            `This appears to be ${this.getName()}, ver: ${this.getVersion()}`);
    }

    /**
     * Tells whether or not the <tt>MediaStream/tt> is removed from
     * the <tt>PeerConnection</tt> and disposed on video mute (in order to turn
     * off the camera device).
     * @return {boolean} <tt>true</tt> if the current browser supports this
     * strategy or <tt>false</tt> otherwise.
     */
    doesVideoMuteByStreamRemove() {
        return this.isChromiumBased() || this.isSafari();
    }

    /**
     * Check whether or not the current browser support peer to peer connections
     * @return {boolean} <tt>true</tt> if p2p is supported or <tt>false</tt>
     * otherwise.
     */
    supportsP2P() {
        return !this.usesUnifiedPlan();
    }

    /**
     * Checks if the current browser is Chromium based, that is, it's either
     * Chrome / Chromium or uses it as its engine, but doesn't identify as
     * Chrome.
     *
     * This includes the following browsers:
     * - Chrome and Chromium
     * - Other browsers which use the Chrome engine, but are detected as Chrome,
     *   such as Brave and Vivaldi
     * - Browsers which are NOT Chrome but use it as their engine, and have
     *   custom detection code: Opera, Electron and NW.JS
     */
    isChromiumBased() {
        return this.isChrome()
            || this.isElectron()
            || this.isNWJS()
            || this.isOpera();
    }

    /**
     * Checks if the current browser is supported.
     *
     * @returns {boolean} true if the browser is supported, false otherwise.
     */
    isSupported() {
        return this.isChromiumBased()
            || this.isFirefox()
            || this.isReactNative()
            || (this.isSafari() && !this.isVersionLessThan('12.1'));
    }

    /**
     * Returns whether or not the current environment needs a user interaction
     * with the page before any unmute can occur.
     *
     * @returns {boolean}
     */
    isUserInteractionRequiredForUnmute() {
        return (this.isFirefox() && this.isVersionLessThan('68')) || this.isSafari();
    }

    /**
     * Checks if the current browser triggers 'onmute'/'onunmute' events when
     * user's connection is interrupted and the video stops playback.
     * @returns {*|boolean} 'true' if the event is supported or 'false'
     * otherwise.
     */
    supportsVideoMuteOnConnInterrupted() {
        return this.isChromiumBased() || this.isReactNative() || this.isSafari();
    }

    /**
     * Checks if the current browser reports upload and download bandwidth
     * statistics.
     * @return {boolean}
     */
    supportsBandwidthStatistics() {
        // FIXME bandwidth stats are currently not implemented for FF on our
        // side, but not sure if not possible ?
        return !this.isFirefox() && !this.isSafari();
    }

    /**
     * Checks if the current browser support the device change event.
     * @return {boolean}
     */
    supportsDeviceChangeEvent() {
        return navigator.mediaDevices
            && typeof navigator.mediaDevices.ondevicechange !== 'undefined'
            && typeof navigator.mediaDevices.addEventListener !== 'undefined';
    }

    /**
     * Checks if the current browser supports RTT statistics for srflx local
     * candidates through the legacy getStats() API.
     */
    supportsLocalCandidateRttStatistics() {
        return this.isChromiumBased() || this.isReactNative() || this.isSafari();
    }

    /**
     * Checks if the current browser reports round trip time statistics for
     * the ICE candidate pair.
     * @return {boolean}
     */
    supportsRTTStatistics() {
        // Firefox does not seem to report RTT for ICE candidate pair:
        // eslint-disable-next-line max-len
        // https://www.w3.org/TR/webrtc-stats/#dom-rtcicecandidatepairstats-currentroundtriptime
        // It does report mozRTT for RTP streams, but at the time of this
        // writing it's value does not make sense most of the time
        // (is reported as 1):
        // https://bugzilla.mozilla.org/show_bug.cgi?id=1241066
        // For Chrome and others we rely on 'googRtt'.
        return !this.isFirefox();
    }

    /**
     * Checks whether the browser supports RTPSender.
     *
     * @returns {boolean}
     */
    supportsRtpSender() {
        return this.isFirefox() || this.isSafari();
    }

    /**
     * Returns whether or not the current browser can support capturing video,
     * be it camera or desktop, and displaying received video.
     *
     * @returns {boolean}
     */
    supportsVideo() {
<<<<<<< HEAD
        // FIXME: Check if we can use supportsVideoOut and supportsVideoIn. I
        // leave the old implementation here in order not to brake something.

        // Older versions of Safari using webrtc/adapter do not support video
        // due in part to Safari only supporting H264 and the bridge sending VP8
        // Newer Safari support VP8 and other WebRTC features.
        return !this.isSafariWithWebrtc() || (this.isSafariWithVP8());
=======
        return true;
>>>>>>> 6af8eee5
    }

    /**
     * Checks if the browser uses plan B.
     *
     * @returns {boolean}
     */
    usesPlanB() {
        return !this.usesUnifiedPlan();
    }

    /**
     * Checks if the browser uses SDP munging for turning on simulcast.
     *
     * @returns {boolean}
     */
    usesSdpMungingForSimulcast() {
        return this.isChromiumBased() || this.isReactNative() || this.isSafari();
    }

    /**
     * Checks if the browser uses unified plan.
     *
     * @returns {boolean}
     */
    usesUnifiedPlan() {
        if (this.isFirefox()) {
            return true;
        }

        if (this.isSafari() && typeof window.RTCRtpTransceiver !== 'undefined') {
            // eslint-disable-next-line max-len
            // https://trac.webkit.org/changeset/236144/webkit/trunk/LayoutTests/webrtc/video-addLegacyTransceiver.html
            // eslint-disable-next-line no-undef
            return Object.keys(RTCRtpTransceiver.prototype)
                   .indexOf('currentDirection') > -1;
        }

        return false;
    }

    /**
     * Returns whether or not the current browser should be using the new
     * getUserMedia flow, which utilizes the adapter shim. This method should
     * be temporary and used while migrating all browsers to use adapter and
     * the new getUserMedia.
     *
     * @returns {boolean}
     */
    usesNewGumFlow() {
        const REQUIRED_CHROME_VERSION = 61;

        if (this.isChrome()) {
            return !this.isVersionLessThan(REQUIRED_CHROME_VERSION);
        }

        if (this.isFirefox() || this.isSafari()) {
            return true;
        }

        if (this.isChromiumBased()) {
            return this._getChromiumBasedVersion() >= REQUIRED_CHROME_VERSION;
        }

        return false;
    }

    /**
     * Checks if the browser uses webrtc-adapter. All browsers using the new
     * getUserMedia flow and Edge.
     *
     * @returns {boolean}
     */
    usesAdapter() {
        return this.usesNewGumFlow();
    }

    /**
     * Checks if the browser uses RIDs/MIDs for siganling the simulcast streams
     * to the bridge instead of the ssrcs.
     */
    usesRidsForSimulcast() {
        return false;
    }

    /**
     * Checks if the browser supports getDisplayMedia.
     * @returns {boolean} {@code true} if the browser supports getDisplayMedia.
     */
    supportsGetDisplayMedia() {
        return typeof navigator.getDisplayMedia !== 'undefined'
            || (typeof navigator.mediaDevices !== 'undefined'
                && typeof navigator.mediaDevices.getDisplayMedia
                    !== 'undefined');
    }

    /**
     * Checks if the browser supports insertable streams, needed for E2EE.
     * @returns {boolean} {@code true} if the browser supports insertable streams.
     */
    supportsInsertableStreams() {
        return Boolean(typeof window.RTCRtpSender !== 'undefined'
            && (window.RTCRtpSender.prototype.createEncodedStreams
                || window.RTCRtpSender.prototype.createEncodedVideoStreams));
    }

    /**
     * Checks if the browser supports the "sdpSemantics" configuration option.
     * https://webrtc.org/web-apis/chrome/unified-plan/
     *
     * @returns {boolean}
     */
    supportsSdpSemantics() {
        return this.isChromiumBased() && this._getChromiumBasedVersion() >= 65;
    }

    /**
     * Returns the version of a Chromium based browser.
     *
     * @returns {Number}
     */
    _getChromiumBasedVersion() {
        if (this.isChromiumBased()) {
            // NW.JS doesn't expose the Chrome version in the UA string.
            if (this.isNWJS()) {
                // eslint-disable-next-line no-undef
                return Number.parseInt(process.versions.chromium, 10);
            }

            // Here we process all browsers which use the Chrome engine but
            // don't necessarily identify as Chrome. We cannot use the version
            // comparing functions because the Electron, Opera and NW.JS
            // versions are inconsequential here, as we need to know the actual
            // Chrome engine version.
            const ua = navigator.userAgent;

            if (ua.match(/Chrome/)) {
                const version
                    = Number.parseInt(ua.match(/Chrome\/([\d.]+)/)[1], 10);

                return version;
            }
        }

        return -1;
    }
}<|MERGE_RESOLUTION|>--- conflicted
+++ resolved
@@ -155,17 +155,7 @@
      * @returns {boolean}
      */
     supportsVideo() {
-<<<<<<< HEAD
-        // FIXME: Check if we can use supportsVideoOut and supportsVideoIn. I
-        // leave the old implementation here in order not to brake something.
-
-        // Older versions of Safari using webrtc/adapter do not support video
-        // due in part to Safari only supporting H264 and the bridge sending VP8
-        // Newer Safari support VP8 and other WebRTC features.
-        return !this.isSafariWithWebrtc() || (this.isSafariWithVP8());
-=======
         return true;
->>>>>>> 6af8eee5
     }
 
     /**
